--- conflicted
+++ resolved
@@ -449,7 +449,7 @@
                     baz
                     Str
                     main
-                    F64
+                    U8
                 "#
             ),
         )
@@ -1375,10 +1375,6 @@
                     U8
                     F64
                     Num
-<<<<<<< HEAD
-=======
-                    Set
->>>>>>> 86c14d5c
                 "#
             ),
         )
@@ -1835,11 +1831,6 @@
                     f
                     I8
                     F64
-<<<<<<< HEAD
-=======
-                    Num
-                    Set
->>>>>>> 86c14d5c
                "#
             ),
         )
