--- conflicted
+++ resolved
@@ -4613,7 +4613,6 @@
 
     #[test]
     fn type_apply_stray_dot() {
-        // TODO good message
         report_problem_as(
             indoc!(
                 r#"
@@ -6053,7 +6052,39 @@
     }
 
     #[test]
-<<<<<<< HEAD
+    fn applied_tag_function() {
+        report_problem_as(
+            indoc!(
+                r#"
+                x : List [ Foo Str ]
+                x = List.map [ 1, 2 ] Foo
+
+                x
+                "#
+            ),
+            indoc!(
+                r#"
+                ── TYPE MISMATCH ───────────────────────────────────────────────────────────────
+
+                Something is off with the body of the `x` definition:
+
+                1│  x : List [ Foo Str ]
+                2│  x = List.map [ 1, 2 ] Foo
+                        ^^^^^^^^^^^^^^^^^^^^^
+
+                This `map` call produces:
+
+                    List [ Foo Num a ]
+
+                But the type annotation on `x` says it should be:
+
+                    List [ Foo Str ]
+                "#
+            ),
+        )
+    }
+
+    #[test]
     fn pattern_in_parens_open() {
         report_problem_as(
             indoc!(
@@ -6084,21 +6115,10 @@
             indoc!(
                 r#"
                 \( a,
-=======
-    fn applied_tag_function() {
-        report_problem_as(
-            indoc!(
-                r#"
-                x : List [ Foo Str ]
-                x = List.map [ 1, 2 ] Foo
-
-                x
->>>>>>> 5c721acf
-                "#
-            ),
-            indoc!(
-                r#"
-<<<<<<< HEAD
+                "#
+            ),
+            indoc!(
+                r#"
                 ── UNFINISHED PARENTHESES ──────────────────────────────────────────────────────
 
                 I am partway through parsing a pattern in parentheses, but I got stuck
@@ -6186,25 +6206,6 @@
                 Note: I may be confused by indentation
             "#
             ),
-=======
-                ── TYPE MISMATCH ───────────────────────────────────────────────────────────────
-
-                Something is off with the body of the `x` definition:
-
-                1│  x : List [ Foo Str ]
-                2│  x = List.map [ 1, 2 ] Foo
-                        ^^^^^^^^^^^^^^^^^^^^^
-
-                This `map` call produces:
-
-                    List [ Foo Num a ]
-
-                But the type annotation on `x` says it should be:
-
-                    List [ Foo Str ]
-                "#
-            ),
->>>>>>> 5c721acf
         )
     }
 }