--- conflicted
+++ resolved
@@ -14,15 +14,11 @@
         Builtin(builtin) => match builtin {
             Int64 => types::I64,
             Float64 => types::F64,
-<<<<<<< HEAD
+            Bool(_, _) => types::B1,
+            Byte(_) => types::I8,
             Str | EmptyStr | Map(_, _) | EmptyMap | Set(_) | EmptySet | List(_) | EmptyList => {
                 cfg.pointer_type()
             }
-=======
-            Bool(_, _) => types::B1,
-            Byte(_) => types::I8,
-            Str | Map(_, _) | Set(_) | List(_) => cfg.pointer_type(),
->>>>>>> 41568e4f
         },
     }
 }
