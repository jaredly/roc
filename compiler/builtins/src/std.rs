--- conflicted
+++ resolved
@@ -1302,15 +1302,16 @@
         Box::new(list_type(flex(TVAR1))),
     );
 
-<<<<<<< HEAD
+    // sortAsc : List (Num a) -> List (Num a)
+    add_top_level_function_type!(
+        Symbol::LIST_SORT_ASC,
+        vec![list_type(num_type(flex(TVAR1)))],
+        Box::new(list_type(num_type(flex(TVAR1))))
+    );
+
     // sortDesc : List (Num a) -> List (Num a)
     add_top_level_function_type!(
         Symbol::LIST_SORT_DESC,
-=======
-    // sortAsc : List (Num a) -> List (Num a)
-    add_top_level_function_type!(
-        Symbol::LIST_SORT_ASC,
->>>>>>> e7aa65bf
         vec![list_type(num_type(flex(TVAR1)))],
         Box::new(list_type(num_type(flex(TVAR1))))
     );
