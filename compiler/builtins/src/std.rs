--- conflicted
+++ resolved
@@ -371,11 +371,6 @@
 
     // List module
 
-<<<<<<< HEAD
-    // #getUnsafe : List elem, Int -> elem
-    add_type(
-        Symbol::LIST_GET_UNSAFE,
-=======
     // get : List elem, Int -> Result elem [ IndexOutOfBounds ]*
     let index_out_of_bounds = SolvedType::TagUnion(
         vec![(TagName::Global("IndexOutOfBounds".into()), vec![])],
@@ -392,7 +387,6 @@
 
     add_type(
         Symbol::LIST_GET_UNSAFE, // TODO remove this once we can code gen Result
->>>>>>> ace50f9a
         SolvedType::Func(
             vec![list_type(flex(TVAR1)), int_type()],
             Box::new(flex(TVAR1)),
