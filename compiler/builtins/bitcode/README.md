# Bitcode for Builtins

Roc's builtins are implemented in the compiler using LLVM only.
When their implementations are simple enough (e.g. addition), they
can be implemented directly in Inkwell.

When their implementations are complex enough, it's nicer to
implement them in a higher-level language like Zig, then compile
the result to LLVM bitcode, and import that bitcode into the compiler.

Compiling the bitcode happens automatically in a Rust build script at `compiler/builtins/build.rs`.
Then `builtins/src/bitcode/rs` staticlly imports the compiled bitcode for use in the compiler.

<<<<<<< HEAD
> If you want to take a look at the human-readable LLVM IR, cd into `compiler/builtins/bitcode` and
> run the following command. It should create `compiler/builtins/bitcode/lib.ll`
>
> ```bash
> zig build-obj src/main.zig -femit-llvm-ir=test.ll -fno-emit-bin --strip 
> ```
>
> NOTE: The full command that we use when generating the bitcode is:
> ```bash
> zig build-obj src/main.zig -femit-llvm-ir=test.ll -fno-emit-bin --strip -O ReleaseSafe
> ```
> This is probably less readable then the first command, because it does some mangling of 
> non-exported names, etc. But if you're hitting a bug, it may be helpful.
=======
You can find the compiled bitcode in `target/debug/build/roc_builtins-[some random characters]/out/builtins.bc`.
There will be two directories like `roc_builtins-[some random characters]`, look for the one that has an
`out` directory as a child.
>>>>>>> 4002778e

> The bitcode is a bunch of bytes that aren't particularly human-readable.
> If you want to take a look at the human-readable LLVM IR, look at 
> `target/debug/build/roc_builtins-[some random characters]/out/builtins.ll`

## Calling bitcode functions

Use the `call_bitcode_fn` function defined in `llvm/src/build.rs` to call bitcode funcitons.<|MERGE_RESOLUTION|>--- conflicted
+++ resolved
@@ -11,25 +11,9 @@
 Compiling the bitcode happens automatically in a Rust build script at `compiler/builtins/build.rs`.
 Then `builtins/src/bitcode/rs` staticlly imports the compiled bitcode for use in the compiler.
 
-<<<<<<< HEAD
-> If you want to take a look at the human-readable LLVM IR, cd into `compiler/builtins/bitcode` and
-> run the following command. It should create `compiler/builtins/bitcode/lib.ll`
->
-> ```bash
-> zig build-obj src/main.zig -femit-llvm-ir=test.ll -fno-emit-bin --strip 
-> ```
->
-> NOTE: The full command that we use when generating the bitcode is:
-> ```bash
-> zig build-obj src/main.zig -femit-llvm-ir=test.ll -fno-emit-bin --strip -O ReleaseSafe
-> ```
-> This is probably less readable then the first command, because it does some mangling of 
-> non-exported names, etc. But if you're hitting a bug, it may be helpful.
-=======
 You can find the compiled bitcode in `target/debug/build/roc_builtins-[some random characters]/out/builtins.bc`.
 There will be two directories like `roc_builtins-[some random characters]`, look for the one that has an
 `out` directory as a child.
->>>>>>> 4002778e
 
 > The bitcode is a bunch of bytes that aren't particularly human-readable.
 > If you want to take a look at the human-readable LLVM IR, look at 
