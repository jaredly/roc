--- conflicted
+++ resolved
@@ -910,7 +910,7 @@
 
     let choice_decider = insert_choices(&choices, decider);
 
-    let expr = decide_to_branching(
+    decide_to_branching(
         env,
         procs,
         layout_cache,
@@ -919,16 +919,7 @@
         ret_layout,
         choice_decider,
         &jumps,
-    );
-
-<<<<<<< HEAD
-    // increase the jump counter by the number of jumps in this branching structure
-    *env.jump_counter += jumps.len() as u64;
-
-    expr
-=======
-    Expr::Store(stores, env.arena.alloc(expr))
->>>>>>> 4acb9fa3
+    )
 }
 
 fn path_to_expr<'a>(
