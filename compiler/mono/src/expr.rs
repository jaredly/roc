use crate::layout::{Builtin, Layout};
use bumpalo::collections::Vec;
use bumpalo::Bump;
use roc_can;
use roc_can::pattern::Pattern;
use roc_collections::all::MutMap;
use roc_module::ident::{Lowercase, TagName};
use roc_module::symbol::{IdentIds, ModuleId, Symbol};
use roc_region::all::Located;
use roc_types::subs::{Content, FlatType, Subs, Variable};

pub type Procs<'a> = MutMap<Symbol, Option<Proc<'a>>>;

#[derive(Clone, Debug, PartialEq)]
pub struct Proc<'a> {
    pub args: &'a [(Layout<'a>, Symbol)],
    pub body: Expr<'a>,
    pub closes_over: Layout<'a>,
    pub ret_layout: Layout<'a>,
}

struct Env<'a, 'i> {
    pub arena: &'a Bump,
    pub subs: &'a Subs,
    pub home: ModuleId,
    pub ident_ids: &'i mut IdentIds,
    pub pointer_size: u32,
}

#[derive(Clone, Debug, PartialEq)]
pub enum Expr<'a> {
    // Literals
    Int(i64),
    Float(f64),
    Str(&'a str),
    /// Closed tag unions containing exactly two (0-arity) tags compile to Expr::Bool,
    /// so they can (at least potentially) be emitted as 1-bit machine bools.
    ///
    /// So [ True, False ] compiles to this, and so do [ A, B ] and [ Foo, Bar ].
    /// However, a union like [ True, False, Other Int ] would not.
    Bool(bool),
    /// Closed tag unions containing between 3 and 256 tags (all of 0 arity)
    /// compile to bytes, e.g. [ Blue, Black, Red, Green, White ]
    Byte(u8),

    // Load/Store
    Load(Symbol),
    Store(&'a [(Symbol, Layout<'a>, Expr<'a>)], &'a Expr<'a>),

    // Functions
    FunctionPointer(Symbol),
    CallByName(Symbol, &'a [(Expr<'a>, Layout<'a>)]),
    CallByPointer(&'a Expr<'a>, &'a [Expr<'a>], Layout<'a>),

    // Exactly two conditional branches, e.g. if/else
    Cond {
        // The left-hand side of the conditional comparison and the right-hand side.
        // These are stored separately because there are different machine instructions
        // for e.g. "compare float and jump" vs. "compare integer and jump"
        cond_lhs: &'a Expr<'a>,
        cond_rhs: &'a Expr<'a>,
        cond_layout: Layout<'a>,
        // What to do if the condition either passes or fails
        pass: &'a Expr<'a>,
        fail: &'a Expr<'a>,
        ret_layout: Layout<'a>,
    },
    /// More than two conditional branches, e.g. a 3-way when-expression
    Branches {
        /// The left-hand side of the conditional. We compile this to LLVM once,
        /// then reuse it to test against each different compiled cond_rhs value.
        cond: &'a Expr<'a>,
        /// ( cond_rhs, pass, fail )
        branches: &'a [(Expr<'a>, Expr<'a>, Expr<'a>)],
        default: &'a Expr<'a>,
        ret_layout: Layout<'a>,
    },
    /// Conditional branches for integers. These are more efficient.
    Switch {
        /// This *must* be an integer, because Switch potentially compiles to a jump table.
        cond: &'a Expr<'a>,
        cond_layout: Layout<'a>,
        /// The u64 in the tuple will be compared directly to the condition Expr.
        /// If they are equal, this branch will be taken.
        branches: &'a [(u64, Expr<'a>)],
        /// If no other branches pass, this default branch will be taken.
        default_branch: &'a Expr<'a>,
        /// Each branch must return a value of this type.
        ret_layout: Layout<'a>,
    },
    Tag {
        tag_layout: Layout<'a>,
        name: TagName,
        arguments: &'a [Expr<'a>],
    },
    Struct {
        fields: &'a [(Lowercase, Expr<'a>)],
        layout: Layout<'a>,
    },
    Access {
        label: Lowercase,
        field_layout: Layout<'a>,
        struct_layout: Layout<'a>,
    },

    Array {
        elem_layout: Layout<'a>,
        elems: &'a [Expr<'a>],
    },

    RuntimeError(&'a str),
}

impl<'a> Expr<'a> {
    pub fn new(
        arena: &'a Bump,
        subs: &'a Subs,
        can_expr: roc_can::expr::Expr,
        procs: &mut Procs<'a>,
        home: ModuleId,
        ident_ids: &mut IdentIds,
        pointer_size: u32,
    ) -> Self {
        let mut env = Env {
            arena,
            subs,
            home,
            ident_ids,
            pointer_size,
        };

        from_can(&mut env, can_expr, procs, None)
    }
}

enum IntOrFloat {
    IntType,
    FloatType,
}

fn to_int_or_float(subs: &Subs, var: Variable) -> IntOrFloat {
    match subs.get_without_compacting(var).content {
        Content::Alias(Symbol::INT_INTEGER, args, _) => {
            debug_assert!(args.is_empty());
            IntOrFloat::IntType
        }
        Content::FlexVar(_) => {
            // If this was still a (Num *), assume compiling it to an Int
            IntOrFloat::IntType
        }
        Content::Alias(Symbol::FLOAT_FLOATINGPOINT, args, _) => {
            debug_assert!(args.is_empty());
            IntOrFloat::FloatType
        }
        Content::Alias(Symbol::NUM_NUM, args, _) => {
            debug_assert!(args.len() == 1);

            match subs.get_without_compacting(args[0].1).content {
                Content::Alias(Symbol::INT_INTEGER, args, _) => {
                    debug_assert!(args.is_empty());
                    IntOrFloat::IntType
                }
                Content::FlexVar(_) => {
                    // If this was still a (Num *), assume compiling it to an Int
                    IntOrFloat::IntType
                }
                Content::Alias(Symbol::FLOAT_FLOATINGPOINT, args, _) => {
                    debug_assert!(args.is_empty());
                    IntOrFloat::FloatType
                }
                Content::Structure(FlatType::Apply(Symbol::ATTR_ATTR, attr_args)) => {
                    debug_assert!(attr_args.len() == 2);

                    // Recurse on the second argument
                    to_int_or_float(subs, attr_args[1])
                }
                other => panic!(
                    "Unrecognized Num.Num alias type argument Content: {:?}",
                    other
                ),
            }
        }
        Content::Structure(FlatType::Apply(Symbol::ATTR_ATTR, attr_args)) => {
            debug_assert!(attr_args.len() == 2);

            // Recurse on the second argument
            to_int_or_float(subs, attr_args[1])
        }
        other => panic!("Unrecognized Num type argument Content: {:?}", other),
    }
}

fn from_can<'a>(
    env: &mut Env<'a, '_>,
    can_expr: roc_can::expr::Expr,
    procs: &mut Procs<'a>,
    name: Option<Symbol>,
) -> Expr<'a> {
    use roc_can::expr::Expr::*;
    use roc_can::pattern::Pattern::*;

    match can_expr {
        Num(var, num) => match to_int_or_float(env.subs, var) {
            IntOrFloat::IntType => Expr::Int(num),
            IntOrFloat::FloatType => Expr::Float(num as f64),
        },
        Int(_, num) => Expr::Int(num),
        Float(_, num) => Expr::Float(num),
        Str(string) | BlockStr(string) => Expr::Str(env.arena.alloc(string)),
        Var(symbol) => Expr::Load(symbol),
        LetNonRec(def, ret_expr, _, _) => {
            let arena = env.arena;
            let loc_pattern = def.loc_pattern;
            let loc_expr = def.loc_expr;
            let mut stored = Vec::with_capacity_in(1, arena);

            // If we're defining a named closure, insert it into Procs and then
            // remove the Let. When code gen later goes to look it up, it'll be in Procs!
            //
            // Before:
            //
            //     identity = \a -> a
            //
            //     identity 5
            //
            // After: (`identity` is now in Procs)
            //
            //     identity 5
            //
            if let Identifier(symbol) = &loc_pattern.value {
                if let Closure(_, _, _, _, _) = &loc_expr.value {
                    // Extract Procs, but discard the resulting Expr::Load.
                    // That Load looks up the pointer, which we won't use here!
                    from_can(env, loc_expr.value, procs, Some(*symbol));

                    // Discard this LetNonRec by replacing it with its ret_expr.
                    return from_can(env, ret_expr.value, procs, None);
                }
            }

            // If it wasn't specifically an Identifier & Closure, proceed as normal.
            store_pattern(
                env,
                loc_pattern.value,
                loc_expr.value,
                def.expr_var,
                procs,
                &mut stored,
            );

            // At this point, it's safe to assume we aren't assigning a Closure to a def.
            // Extract Procs from the def body and the ret expression, and return the result!
            let ret = from_can(env, ret_expr.value, procs, None);

            Expr::Store(stored.into_bump_slice(), arena.alloc(ret))
        }

        Closure(_, _, _, loc_args, boxed_body) => {
            let (loc_body, ret_var) = *boxed_body;
            let symbol =
                name.unwrap_or_else(|| gen_closure_name(procs, &mut env.ident_ids, env.home));

            add_closure(env, symbol, loc_body.value, ret_var, &loc_args, procs)
        }

        Call(boxed, loc_args, _) => {
            let (fn_var, loc_expr, _) = *boxed;

            match from_can(env, loc_expr.value, procs, None) {
                Expr::Load(proc_name) => {
                    // Some functions can potentially mutate in-place.
                    // If we have one of those, switch to the in-place version if appropriate.
                    match proc_name {
                        Symbol::LIST_SET => {
                            let subs = &env.subs;
                            // The first arg is the one with the List in it.
                            // List.set : List elem, Int, elem -> List elem
                            let (list_arg_var, _) = loc_args.get(0).unwrap();

                            let content = subs.get_without_compacting(*list_arg_var).content;

                            match content {
                                Content::Structure(FlatType::Apply(
                                    Symbol::ATTR_ATTR,
                                    attr_args,
                                )) => {
                                    debug_assert!(attr_args.len() == 2);

                                    // If the first argument (the List) is unique,
                                    // then we can safely upgrade to List.set_in_place
                                    let attr_arg_content =
                                        subs.get_without_compacting(attr_args[0]).content;

                                    let new_name = if attr_arg_content.is_unique(subs) {
                                        Symbol::LIST_SET_IN_PLACE
                                    } else {
                                        Symbol::LIST_SET
                                    };

                                    call_by_name(env, procs, new_name, loc_args)
                                }
                                _ => call_by_name(env, procs, proc_name, loc_args),
                            }
                        }
                        _ => call_by_name(env, procs, proc_name, loc_args),
                    }
                }
                ptr => {
                    // Call by pointer - the closure was anonymous, e.g.
                    //
                    // ((\a -> a) 5)
                    //
                    // It might even be the anonymous result of a conditional:
                    //
                    // ((if x > 0 then \a -> a else \_ -> 0) 5)
                    let mut args = Vec::with_capacity_in(loc_args.len(), env.arena);

                    for (_, loc_arg) in loc_args {
                        args.push(from_can(env, loc_arg.value, procs, None));
                    }

                    let layout = Layout::from_var(env.arena, fn_var, env.subs, env.pointer_size)
                        .unwrap_or_else(|err| {
                            panic!("TODO turn fn_var into a RuntimeError {:?}", err)
                        });
                    Expr::CallByPointer(&*env.arena.alloc(ptr), args.into_bump_slice(), layout)
                }
            }
        }

        When {
            cond_var,
            expr_var,
            loc_cond,
            branches,
        } => from_can_when(env, cond_var, expr_var, *loc_cond, branches, procs),

        Record(ext_var, fields) => {
            let subs = env.subs;
            let arena = env.arena;
            let mut field_bodies = Vec::with_capacity_in(fields.len(), arena);

            for (label, field) in fields {
                let expr = from_can(env, field.loc_expr.value, procs, None);

                field_bodies.push((label, expr));
            }

            let struct_layout = match Layout::from_var(arena, ext_var, subs, env.pointer_size) {
                Ok(layout) => layout,
                Err(()) => {
                    // Invalid field!
                    panic!("TODO gracefully handle Record with invalid struct_layout");
                }
            };

            Expr::Struct {
                fields: field_bodies.into_bump_slice(),
                layout: struct_layout,
            }
        }

        Tag {
            variant_var,
            name,
            arguments: args,
            ..
        } => {
            let arena = env.arena;

            match Layout::from_var(arena, variant_var, &env.subs, env.pointer_size) {
                Ok(Layout::Builtin(Builtin::Bool(_smaller, larger))) => Expr::Bool(name == larger),
                Ok(Layout::Builtin(Builtin::Byte(tags))) => match tags.get(&name) {
                    Some(v) => Expr::Byte(*v),
                    None => panic!("Tag name is not part of the type"),
                },
                Ok(layout) => {
                    let mut arguments = Vec::with_capacity_in(args.len(), arena);

                    for (_, arg) in args {
                        arguments.push(from_can(env, arg.value, procs, None));
                    }

                    Expr::Tag {
                        tag_layout: layout,
                        name,
                        arguments: arguments.into_bump_slice(),
                    }
                }
                Err(()) => {
                    // Invalid field!
                    panic!("TODO gracefully handle Access with invalid struct_layout");
                }
            }
        }

        Access {
            ext_var,
            field_var,
            field,
            ..
        } => {
            let subs = env.subs;
            let arena = env.arena;

            let struct_layout = match Layout::from_var(arena, ext_var, subs, env.pointer_size) {
                Ok(layout) => layout,
                Err(()) => {
                    // Invalid field!
                    panic!("TODO gracefully handle Access with invalid struct_layout");
                }
            };

            let field_layout = match Layout::from_var(arena, field_var, subs, env.pointer_size) {
                Ok(layout) => layout,
                Err(()) => {
                    // Invalid field!
                    panic!("TODO gracefully handle Access with invalid field_layout");
                }
            };

            Expr::Access {
                label: field,
                field_layout,
                struct_layout,
            }
        }

        List {
            elem_var,
            loc_elems,
        } => {
            let subs = env.subs;
            let arena = env.arena;
            let elem_layout = match Layout::from_var(arena, elem_var, subs, env.pointer_size) {
                Ok(layout) => layout,
                Err(()) => {
                    panic!("TODO gracefully handle List with invalid element layout");
                }
            };

            let mut elems = Vec::with_capacity_in(loc_elems.len(), arena);

            for loc_elem in loc_elems {
                elems.push(from_can(env, loc_elem.value, procs, None));
            }

            Expr::Array {
                elem_layout,
                elems: elems.into_bump_slice(),
            }
        }
<<<<<<< HEAD
        other => panic!("TODO convert canonicalized {:?} to mono::Expr", other),
=======

        other => panic!("TODO convert canonicalized {:?} to ll::Expr", other),
>>>>>>> 15670470
    }
}

fn add_closure<'a>(
    env: &mut Env<'a, '_>,
    symbol: Symbol,
    can_body: roc_can::expr::Expr,
    ret_var: Variable,
    loc_args: &[(Variable, Located<Pattern>)],
    procs: &mut Procs<'a>,
) -> Expr<'a> {
    let subs = &env.subs;
    let arena = env.arena;
    let mut proc_args = Vec::with_capacity_in(loc_args.len(), arena);

    for (arg_var, loc_arg) in loc_args.iter() {
        let layout = match Layout::from_var(arena, *arg_var, subs, env.pointer_size) {
            Ok(layout) => layout,
            Err(()) => {
                // Invalid closure!
                procs.insert(symbol, None);

                return Expr::FunctionPointer(symbol);
            }
        };

        let arg_name: Symbol = match &loc_arg.value {
            Pattern::Identifier(symbol) => *symbol,
            _ => {
                panic!("TODO determine arg_name for pattern {:?}", loc_arg.value);
            }
        };

        proc_args.push((layout, arg_name));
    }

    let ret_layout = Layout::from_var(arena, ret_var, subs, env.pointer_size)
        .unwrap_or_else(|err| panic!("TODO handle invalid function {:?}", err));

    let proc = Proc {
        args: proc_args.into_bump_slice(),
        body: from_can(env, can_body, procs, None),
        closes_over: Layout::Struct(&[]),
        ret_layout,
    };

    procs.insert(symbol, Some(proc));

    Expr::FunctionPointer(symbol)
}

fn store_pattern<'a>(
    env: &mut Env<'a, '_>,
    can_pat: Pattern,
    can_expr: roc_can::expr::Expr,
    var: Variable,
    procs: &mut Procs<'a>,
    stored: &mut Vec<'a, (Symbol, Layout<'a>, Expr<'a>)>,
) {
    use roc_can::pattern::Pattern::*;

    let layout = match Layout::from_var(env.arena, var, env.subs, env.pointer_size) {
        Ok(layout) => layout,
        Err(()) => {
            panic!("TODO gen a runtime error here");
        }
    };

    // If we're defining a named closure, insert it into Procs and then
    // remove the Let. When code gen later goes to look it up, it'll be in Procs!
    //
    // Before:
    //
    //     identity = \a -> a
    //
    //     identity 5
    //
    // After: (`identity` is now in Procs)
    //
    //     identity 5
    //
    match can_pat {
        Identifier(symbol) => stored.push((symbol, layout, from_can(env, can_expr, procs, None))),
        Underscore => {
            // Since _ is never read, it's safe to reassign it.
            stored.push((
                Symbol::UNDERSCORE,
                layout,
                from_can(env, can_expr, procs, None),
            ))
        }
        _ => {
            panic!("TODO store_pattern for {:?}", can_pat);
        }
    }
}

fn gen_closure_name(procs: &Procs<'_>, ident_ids: &mut IdentIds, home: ModuleId) -> Symbol {
    let ident_id = ident_ids.add(format!("_{}", procs.len()).into());

    Symbol::new(home, ident_id)
}

fn from_can_when<'a>(
    env: &mut Env<'a, '_>,
    cond_var: Variable,
    expr_var: Variable,
    loc_cond: Located<roc_can::expr::Expr>,
    branches: std::vec::Vec<(
        Located<roc_can::pattern::Pattern>,
        Located<roc_can::expr::Expr>,
    )>,
    procs: &mut Procs<'a>,
) -> Expr<'a> {
    use roc_can::pattern::Pattern::*;

    match branches.len() {
        0 => {
            // A when-expression with no branches is a runtime error.
            // We can't know what to return!
            panic!("TODO compile a 0-branch when-expression to a RuntimeError");
        }
        1 => {
            // A when-expression with exactly 1 branch is essentially a LetNonRec.
            // As such, we can compile it direcly to a Store.
            let arena = env.arena;
            let mut stored = Vec::with_capacity_in(1, arena);
            let (loc_when_pattern, loc_branch) = branches.into_iter().next().unwrap();

            store_pattern(
                env,
                loc_when_pattern.value,
                loc_cond.value,
                cond_var,
                procs,
                &mut stored,
            );

            let ret = from_can(env, loc_branch.value, procs, None);

            Expr::Store(stored.into_bump_slice(), arena.alloc(ret))
        }
        2 => {
            // A when-expression with exactly 2 branches compiles to a Cond.
            let arena = env.arena;
            let mut iter = branches.into_iter();
            let (loc_when_pat1, loc_then) = iter.next().unwrap();
            let (loc_when_pat2, loc_else) = iter.next().unwrap();

            match (&loc_when_pat1.value, &loc_when_pat2.value) {
                (NumLiteral(var, num), NumLiteral(_, _)) | (NumLiteral(var, num), Underscore) => {
                    let cond_lhs = arena.alloc(from_can(env, loc_cond.value, procs, None));
                    let (builtin, cond_rhs_expr) = match to_int_or_float(env.subs, *var) {
                        IntOrFloat::IntType => (Builtin::Int64, Expr::Int(*num)),
                        IntOrFloat::FloatType => (Builtin::Float64, Expr::Float(*num as f64)),
                    };

                    let cond_rhs = arena.alloc(cond_rhs_expr);
                    let pass = arena.alloc(from_can(env, loc_then.value, procs, None));
                    let fail = arena.alloc(from_can(env, loc_else.value, procs, None));
                    let ret_layout =
                        Layout::from_var(arena, expr_var, env.subs).unwrap_or_else(|err| {
                            panic!("TODO turn this into a RuntimeError {:?}", err)
                        });

                    Expr::Cond {
                        cond_layout: Layout::Builtin(builtin),
                        cond_lhs,
                        cond_rhs,
                        pass,
                        fail,
                        ret_layout,
                    }
                }
                (IntLiteral(int), IntLiteral(_)) | (IntLiteral(int), Underscore) => {
                    let cond_lhs = arena.alloc(from_can(env, loc_cond.value, procs, None));
                    let cond_rhs = arena.alloc(Expr::Int(*int));
                    let pass = arena.alloc(from_can(env, loc_then.value, procs, None));
                    let fail = arena.alloc(from_can(env, loc_else.value, procs, None));
                    let ret_layout = Layout::from_var(arena, expr_var, env.subs, env.pointer_size)
                        .unwrap_or_else(|err| {
                            panic!("TODO turn this into a RuntimeError {:?}", err)
                        });

                    Expr::Cond {
                        cond_layout: Layout::Builtin(Builtin::Int64),
                        cond_lhs,
                        cond_rhs,
                        pass,
                        fail,
                        ret_layout,
                    }
                }
                (FloatLiteral(float), FloatLiteral(_)) | (FloatLiteral(float), Underscore) => {
                    let cond_lhs = arena.alloc(from_can(env, loc_cond.value, procs, None));
                    let cond_rhs = arena.alloc(Expr::Float(*float));
                    let pass = arena.alloc(from_can(env, loc_then.value, procs, None));
                    let fail = arena.alloc(from_can(env, loc_else.value, procs, None));
                    let ret_layout = Layout::from_var(arena, expr_var, env.subs, env.pointer_size)
                        .unwrap_or_else(|err| {
                            panic!("TODO turn this into a RuntimeError {:?}", err)
                        });

                    Expr::Cond {
                        cond_layout: Layout::Builtin(Builtin::Float64),
                        cond_lhs,
                        cond_rhs,
                        pass,
                        fail,
                        ret_layout,
                    }
                }
                _ => {
                    panic!("TODO handle more conds");
                }
            }
        }
        _ => {
            // This is a when-expression with 3+ branches.
            let arena = env.arena;
            let cond = from_can(env, loc_cond.value, procs, None);
            let subs = &env.subs;
            let layout = Layout::from_var(arena, cond_var, subs, env.pointer_size)
                .unwrap_or_else(|_| panic!("TODO generate a runtime error in from_can_when here!"));

            // We can Switch on integers and tags, because they both have
            // representations that work as integer values.
            //
            // TODO we can also Switch on record fields if we're pattern matching
            // on a record field that's also Switchable.
            //
            // TODO we can also convert floats to integer representations.
            let is_switchable = match layout {
                Layout::Builtin(Builtin::Int64) => true,
                _ => false,
            };

            // If the condition is an Int or Float, we can potentially use
            // a Switch for more efficiency.
            if is_switchable {
                // These are integer literals or underscore patterns,
                // so they're eligible for user in a jump table.
                let mut jumpable_branches = Vec::with_capacity_in(branches.len(), arena);
                let mut opt_default_branch = None;

                for (loc_when_pat, loc_expr) in branches {
                    let mono_expr = from_can(env, loc_expr.value, procs, None);

                    match &loc_when_pat.value {
                        NumLiteral(var, num) => {
                            // This is jumpable iff it's an int
                            match to_int_or_float(env.subs, *var) {
                                IntOrFloat::IntType => {
                                    jumpable_branches.push((*num as u64, mono_expr));
                                }
                                IntOrFloat::FloatType => {
                                    // The type checker should have converted these mismatches into RuntimeErrors already!
                                    if cfg!(debug_assertions) {
                                        panic!("A type mismatch in a pattern was not converted to a runtime error: {:?}", loc_when_pat);
                                    } else {
                                        unreachable!();
                                    }
                                }
                            };
                        }
                        IntLiteral(int) => {
                            // Switch only compares the condition to the
                            // alternatives based on their bit patterns,
                            // so casting from i64 to u64 makes no difference here.
                            jumpable_branches.push((*int as u64, mono_expr));
                        }
                        Identifier(_symbol) => {
                            // Since this is an ident, it must be
                            // the last pattern in the `when`.
                            // We can safely treat this like an `_`
                            // except that we need to wrap this branch
                            // in a `Store` so the identifier is in scope!

                            opt_default_branch = Some(arena.alloc(if true {
                                // Using `if true` for this TODO panic to avoid a warning
                                panic!("TODO wrap this expr in an Expr::Store: {:?}", mono_expr)
                            } else {
                                mono_expr
                            }));
                        }
                        Underscore => {
                            // We should always have exactly one default branch!
                            debug_assert!(opt_default_branch.is_none());

                            opt_default_branch = Some(arena.alloc(mono_expr));
                        }
                        Shadowed(_, _) => {
                            panic!("TODO runtime error for shadowing in a pattern");
                        }
                        // Example: (5 = 1 + 2) is an unsupported pattern in an assignment; Int patterns aren't allowed in assignments!
                        UnsupportedPattern(_region) => {
                            panic!("TODO runtime error for unsupported pattern");
                        }
                        AppliedTag(_, _, _)
                        | StrLiteral(_)
                        | RecordDestructure(_, _)
                        | FloatLiteral(_) => {
                            // The type checker should have converted these mismatches into RuntimeErrors already!
                            if cfg!(debug_assertions) {
                                panic!("A type mismatch in a pattern was not converted to a runtime error: {:?}", loc_when_pat);
                            } else {
                                unreachable!();
                            }
                        }
                    }
                }

                // If the default branch was never set, that means
                // our canonical Expr didn't have one. An earlier
                // step in the compilation process should have
                // ruled this out!
                debug_assert!(opt_default_branch.is_some());
                let default_branch = opt_default_branch.unwrap();

                let cond_layout = Layout::from_var(arena, cond_var, env.subs, env.pointer_size)
                    .unwrap_or_else(|err| {
                        panic!("TODO turn cond_layout into a RuntimeError {:?}", err)
                    });
                let ret_layout = Layout::from_var(arena, expr_var, env.subs, env.pointer_size)
                    .unwrap_or_else(|err| {
                        panic!("TODO turn ret_layout into a RuntimeError {:?}", err)
                    });

                Expr::Switch {
                    cond: arena.alloc(cond),
                    branches: jumpable_branches.into_bump_slice(),
                    default_branch,
                    ret_layout,
                    cond_layout,
                }
            } else {
                // /// More than two conditional branches, e.g. a 3-way when-expression
                // Expr::Branches {
                //     /// The left-hand side of the conditional. We compile this to LLVM once,
                //     /// then reuse it to test against each different compiled cond_rhs value.
                //     cond_lhs: &'a Expr<'a>,
                //     /// ( cond_rhs, pass, fail )
                //     branches: &'a [(Expr<'a>, Expr<'a>, Expr<'a>)],
                //     ret_var: Variable,
                // },
                panic!(
                    "TODO support when-expressions of 3+ branches whose conditions aren't integers."
                );
            }
        }
    }
}

fn call_by_name<'a>(
    env: &mut Env<'a, '_>,
    procs: &mut Procs<'a>,
    proc_name: Symbol,
    loc_args: std::vec::Vec<(Variable, Located<roc_can::expr::Expr>)>,
) -> Expr<'a> {
    let mut args = Vec::with_capacity_in(loc_args.len(), env.arena);
    let subs = env.subs;
    let arena = env.arena;

    for (var, loc_arg) in loc_args {
        let layout = Layout::from_var(arena, var, subs, env.pointer_size)
            .unwrap_or_else(|err| panic!("TODO gracefully handle bad layout: {:?}", err));

        args.push((from_can(env, loc_arg.value, procs, None), layout));
    }

    Expr::CallByName(proc_name, args.into_bump_slice())
}<|MERGE_RESOLUTION|>--- conflicted
+++ resolved
@@ -450,12 +450,7 @@
                 elems: elems.into_bump_slice(),
             }
         }
-<<<<<<< HEAD
         other => panic!("TODO convert canonicalized {:?} to mono::Expr", other),
-=======
-
-        other => panic!("TODO convert canonicalized {:?} to ll::Expr", other),
->>>>>>> 15670470
     }
 }
 
@@ -616,8 +611,8 @@
                     let cond_rhs = arena.alloc(cond_rhs_expr);
                     let pass = arena.alloc(from_can(env, loc_then.value, procs, None));
                     let fail = arena.alloc(from_can(env, loc_else.value, procs, None));
-                    let ret_layout =
-                        Layout::from_var(arena, expr_var, env.subs).unwrap_or_else(|err| {
+                    let ret_layout = Layout::from_var(arena, expr_var, env.subs, env.pointer_size)
+                        .unwrap_or_else(|err| {
                             panic!("TODO turn this into a RuntimeError {:?}", err)
                         });
 
