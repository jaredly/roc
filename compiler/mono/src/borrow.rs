use crate::ir::{Expr, JoinPointId, Param, Proc, Stmt};
use crate::layout::Layout;
use bumpalo::collections::Vec;
use bumpalo::Bump;
use roc_collections::all::{MutMap, MutSet};
use roc_module::low_level::LowLevel;
use roc_module::symbol::Symbol;

fn should_borrow_layout(layout: &Layout) -> bool {
    match layout {
        Layout::Closure(_, _, _) => false,
        _ => layout.is_refcounted(),
    }
}

pub fn infer_borrow<'a>(
    arena: &'a Bump,
    procs: &MutMap<(Symbol, Layout<'a>), Proc<'a>>,
) -> ParamMap<'a> {
    let mut param_map = ParamMap {
        items: MutMap::default(),
    };

    for (key, proc) in procs {
        param_map.visit_proc(arena, proc, *key);
    }

    let mut env = BorrowInfState {
        current_proc: Symbol::ATTR_ATTR,
        param_set: MutSet::default(),
        owned: MutMap::default(),
        modified: false,
        param_map,
        arena,
    };

    // This is a fixed-point analysis
    //
    // all functions initiall own all their paramters
    // through a series of checks and heuristics, some arguments are set to borrowed
    // when that doesn't lead to conflicts the change is kept, otherwise it may be reverted
    //
    // when the signatures no longer change, the analysis stops and returns the signatures
    loop {
        // sort the symbols (roughly) in definition order.
        // TODO in the future I think we need to do this properly, and group
        // mutually recursive functions (or just make all their arguments owned)

        for (key, proc) in procs {
            env.collect_proc(proc, key.1);
        }

        if !env.modified {
            // if there were no modifications, we're done
            break;
        } else {
            // otherwise see if there are changes after another iteration
            env.modified = false;
        }
    }

    env.param_map
}

#[derive(Debug, PartialEq, Eq, Hash, Clone)]
pub enum Key<'a> {
    Declaration(Symbol, Layout<'a>),
    JoinPoint(JoinPointId),
}

#[derive(Debug, Clone, Default)]
pub struct ParamMap<'a> {
    items: MutMap<Key<'a>, &'a [Param<'a>]>,
}

impl<'a> IntoIterator for ParamMap<'a> {
    type Item = (Key<'a>, &'a [Param<'a>]);
    type IntoIter = <std::collections::HashMap<Key<'a>, &'a [Param<'a>]> as IntoIterator>::IntoIter;

    fn into_iter(self) -> Self::IntoIter {
        self.items.into_iter()
    }
}

impl<'a> IntoIterator for &'a ParamMap<'a> {
    type Item = (&'a Key<'a>, &'a &'a [Param<'a>]);
    type IntoIter =
        <&'a std::collections::HashMap<Key<'a>, &'a [Param<'a>]> as IntoIterator>::IntoIter;

    fn into_iter(self) -> Self::IntoIter {
        self.items.iter()
    }
}

impl<'a> ParamMap<'a> {
    pub fn get_symbol(&self, symbol: Symbol, layout: Layout<'a>) -> Option<&'a [Param<'a>]> {
        let key = Key::Declaration(symbol, layout);

        self.items.get(&key).copied()
    }
    pub fn get_join_point(&self, id: JoinPointId) -> &'a [Param<'a>] {
        let key = Key::JoinPoint(id);

        match self.items.get(&key) {
            Some(slice) => slice,
            None => unreachable!("join point not in param map: {:?}", id),
        }
    }
}

impl<'a> ParamMap<'a> {
    fn init_borrow_params(arena: &'a Bump, ps: &'a [Param<'a>]) -> &'a [Param<'a>] {
        Vec::from_iter_in(
            ps.iter().map(|p| Param {
                borrow: p.layout.is_refcounted(),
                layout: p.layout,
                symbol: p.symbol,
            }),
            arena,
        )
        .into_bump_slice()
    }

    fn init_borrow_args(arena: &'a Bump, ps: &'a [(Layout<'a>, Symbol)]) -> &'a [Param<'a>] {
        Vec::from_iter_in(
            ps.iter().map(|(layout, symbol)| Param {
                borrow: should_borrow_layout(layout),
                layout: *layout,
                symbol: *symbol,
            }),
            arena,
        )
        .into_bump_slice()
    }

    fn init_borrow_args_always_owned(
        arena: &'a Bump,
        ps: &'a [(Layout<'a>, Symbol)],
    ) -> &'a [Param<'a>] {
        Vec::from_iter_in(
            ps.iter().map(|(layout, symbol)| Param {
                borrow: false,
                layout: *layout,
                symbol: *symbol,
            }),
            arena,
        )
        .into_bump_slice()
    }

    fn visit_proc(&mut self, arena: &'a Bump, proc: &Proc<'a>, key: (Symbol, Layout<'a>)) {
        if proc.must_own_arguments {
            self.visit_proc_always_owned(arena, proc, key);
            return;
        }
        let already_in_there = self.items.insert(
            Key::Declaration(proc.name, key.1),
            Self::init_borrow_args(arena, proc.args),
        );
        debug_assert!(already_in_there.is_none());

        self.visit_stmt(arena, proc.name, &proc.body);
    }

    fn visit_proc_always_owned(
        &mut self,
        arena: &'a Bump,
        proc: &Proc<'a>,
        key: (Symbol, Layout<'a>),
    ) {
        let already_in_there = self.items.insert(
            Key::Declaration(proc.name, key.1),
            Self::init_borrow_args_always_owned(arena, proc.args),
        );
        debug_assert!(already_in_there.is_none());

        self.visit_stmt(arena, proc.name, &proc.body);
    }

    fn visit_stmt(&mut self, arena: &'a Bump, _fnid: Symbol, stmt: &Stmt<'a>) {
        use Stmt::*;

        let mut stack = bumpalo::vec![ in arena; stmt ];

        while let Some(stmt) = stack.pop() {
            match stmt {
                Join {
                    id: j,
                    parameters: xs,
                    remainder: v,
                    continuation: b,
                } => {
                    let already_in_there = self
                        .items
                        .insert(Key::JoinPoint(*j), Self::init_borrow_params(arena, xs));
                    debug_assert!(already_in_there.is_none());

                    stack.push(v);
                    stack.push(b);
                }
                Let(_, _, _, cont) => {
                    stack.push(cont);
                }
                Invoke { pass, fail, .. } => {
                    stack.push(pass);
                    stack.push(fail);
                }
                Switch {
                    branches,
                    default_branch,
                    ..
                } => {
                    stack.extend(branches.iter().map(|b| &b.2));
                    stack.push(default_branch.1);
                }
                Refcounting(_, _) => unreachable!("these have not been introduced yet"),

                Ret(_) | Rethrow | Jump(_, _) | RuntimeError(_) => {
                    // these are terminal, do nothing
                }
            }
        }
    }
}

// Apply the inferred borrow annotations stored in ParamMap to a block of mutually recursive procs

struct BorrowInfState<'a> {
    current_proc: Symbol,
    param_set: MutSet<Symbol>,
    owned: MutMap<Symbol, MutSet<Symbol>>,
    modified: bool,
    param_map: ParamMap<'a>,
    arena: &'a Bump,
}

impl<'a> BorrowInfState<'a> {
    pub fn own_var(&mut self, x: Symbol) {
        let current = self.owned.get_mut(&self.current_proc).unwrap();

        if current.contains(&x) {
            // do nothing
        } else {
            current.insert(x);
            self.modified = true;
        }
    }

    fn is_owned(&self, x: Symbol) -> bool {
        match self.owned.get(&self.current_proc) {
            None => unreachable!(
                "the current procedure symbol {:?} is not in the owned map",
                self.current_proc
            ),
            Some(set) => set.contains(&x),
        }
    }

    fn update_param_map(&mut self, k: Key<'a>) {
        let arena = self.arena;
        if let Some(ps) = self.param_map.items.get(&k) {
            let ps = Vec::from_iter_in(
                ps.iter().map(|p| {
                    if !p.borrow {
                        p.clone()
                    } else if self.is_owned(p.symbol) {
                        self.modified = true;
                        let mut p = p.clone();
                        p.borrow = false;

                        p
                    } else {
                        p.clone()
                    }
                }),
                arena,
            );

            self.param_map.items.insert(k, ps.into_bump_slice());
        }
    }

    /// This looks at an application `f x1 x2 x3`
    /// If the parameter (based on the definition of `f`) is owned,
    /// then the argument must also be owned
    fn own_args_using_params(&mut self, xs: &[Symbol], ps: &[Param<'a>]) {
        debug_assert_eq!(xs.len(), ps.len());

        for (x, p) in xs.iter().zip(ps.iter()) {
            if !p.borrow {
                self.own_var(*x);
            }
        }
    }

    /// This looks at an application `f x1 x2 x3`
    /// If the parameter (based on the definition of `f`) is owned,
    /// then the argument must also be owned
    fn own_args_using_bools(&mut self, xs: &[Symbol], ps: &[bool]) {
        debug_assert_eq!(xs.len(), ps.len());

        for (x, borrow) in xs.iter().zip(ps.iter()) {
            if !borrow {
                self.own_var(*x);
            }
        }
    }

    fn own_arg(&mut self, x: Symbol) {
        self.own_var(x);
    }

    fn own_args(&mut self, xs: &[Symbol]) {
        for x in xs.iter() {
            self.own_arg(*x);
        }
    }

    /// For each xs[i], if xs[i] is owned, then mark ps[i] as owned.
    /// We use this action to preserve tail calls. That is, if we have
    /// a tail call `f xs`, if the i-th parameter is borrowed, but `xs[i]` is owned
    /// we would have to insert a `dec xs[i]` after `f xs` and consequently
    /// "break" the tail call.
    fn own_params_using_args(&mut self, xs: &[Symbol], ps: &[Param<'a>]) {
        debug_assert_eq!(xs.len(), ps.len());

        for (x, p) in xs.iter().zip(ps.iter()) {
            if self.is_owned(*x) {
                self.own_var(p.symbol);
            }
        }
    }

    /// Mark `xs[i]` as owned if it is one of the parameters `ps`.
    /// We use this action to mark function parameters that are being "packed" inside constructors.
    /// This is a heuristic, and is not related with the effectiveness of the reset/reuse optimization.
    /// It is useful for code such as
    ///
    /// > def f (x y : obj) :=
    /// > let z := ctor_1 x y;
    /// > ret z
    fn own_args_if_param(&mut self, xs: &[Symbol]) {
        for x in xs.iter() {
            // TODO may also be asking for the index here? see Lean
            if self.param_set.contains(x) {
                self.own_var(*x);
            }
        }
    }

    /// This looks at the assignement
    ///
    /// let z = e in ...
    ///
    /// and determines whether z and which of the symbols used in e
    /// must be taken as owned paramters
    fn collect_call(&mut self, z: Symbol, e: &crate::ir::Call<'a>) {
        use crate::ir::CallType::*;

        let crate::ir::Call {
            call_type,
            arguments,
        } = e;

        match call_type {
            ByName {
                name, full_layout, ..
            } => {
                // get the borrow signature of the applied function
                match self.param_map.get_symbol(*name, *full_layout) {
                    Some(ps) => {
                        // the return value will be owned
                        self.own_var(z);

                        // if the function exects an owned argument (ps), the argument must be owned (args)
                        debug_assert_eq!(
                            arguments.len(),
                            ps.len(),
                            "{:?} has {} parameters, but was applied to {} arguments",
                            name,
                            ps.len(),
                            arguments.len()
                        );
                        self.own_args_using_params(arguments, ps);
                    }
                    None => {
                        // this is really an indirect call, but the function was bound to a symbol
                        // the return value will be owned
                        self.own_var(z);

                        // if the function exects an owned argument (ps), the argument must be owned (args)
                        self.own_args(arguments);
                    }
                }
            }

            ByPointer { .. } => {
                // the return value will be owned
                self.own_var(z);

                // if the function exects an owned argument (ps), the argument must be owned (args)
                self.own_args(arguments);
            }

            LowLevel { op } => {
                // very unsure what demand RunLowLevel should place upon its arguments
                self.own_var(z);

                let ps = lowlevel_borrow_signature(self.arena, *op);

                self.own_args_using_bools(arguments, ps);
            }

            Foreign { .. } => {
                // very unsure what demand ForeignCall should place upon its arguments
                self.own_var(z);

                let ps = foreign_borrow_signature(self.arena, arguments.len());

                self.own_args_using_bools(arguments, ps);
            }
        }
    }

    fn collect_expr(&mut self, z: Symbol, e: &Expr<'a>) {
        use Expr::*;

        match e {
            Tag { arguments: xs, .. } | Struct(xs) | Array { elems: xs, .. } => {
                self.own_var(z);

                // if the used symbol is an argument to the current function,
                // the function must take it as an owned parameter
                self.own_args_if_param(xs);
            }
            Reset(x) => {
                self.own_var(z);
                self.own_var(*x);
            }
            Reuse {
                symbol: x,
                arguments: ys,
                ..
            } => {
                self.own_var(z);
                self.own_var(*x);
                self.own_args_if_param(ys);
            }
            EmptyArray => {
                self.own_var(z);
            }
            AccessAtIndex { structure: x, .. } => {
                // if the structure (record/tag/array) is owned, the extracted value is
                if self.is_owned(*x) {
                    self.own_var(z);
                }

                // if the extracted value is owned, the structure must be too
                if self.is_owned(z) {
                    self.own_var(*x);
                }
            }

            Call(call) => self.collect_call(z, call),

            Literal(_) | FunctionPointer(_, _) | RuntimeErrorFunction(_) => {}
        }
    }

    #[allow(clippy::many_single_char_names)]
    fn preserve_tail_call(&mut self, x: Symbol, v: &Expr<'a>, b: &Stmt<'a>) {
        match (v, b) {
            (
                Expr::Call(crate::ir::Call {
                    call_type:
                        crate::ir::CallType::ByName {
                            name: g,
                            full_layout,
                            ..
                        },
                    arguments: ys,
                    ..
                }),
                Stmt::Ret(z),
            )
            | (
                Expr::Call(crate::ir::Call {
                    call_type:
                        crate::ir::CallType::ByPointer {
                            name: g,
                            full_layout,
                            ..
                        },
                    arguments: ys,
                    ..
                }),
                Stmt::Ret(z),
            ) => {
                if self.current_proc == *g && x == *z {
                    // anonymous functions (for which the ps may not be known)
                    // can never be tail-recursive, so this is fine
                    if let Some(ps) = self.param_map.get_symbol(*g, *full_layout) {
                        self.own_params_using_args(ys, ps)
                    }
                }
            }
            _ => {}
        }
    }

    fn update_param_set(&mut self, ps: &[Param<'a>]) {
        for p in ps.iter() {
            self.param_set.insert(p.symbol);
        }
    }

    fn update_param_set_symbols(&mut self, ps: &[Symbol]) {
        for p in ps.iter() {
            self.param_set.insert(*p);
        }
    }

    fn collect_stmt(&mut self, stmt: &Stmt<'a>) {
        use Stmt::*;

        match stmt {
            Join {
                id: j,
                parameters: ys,
                remainder: v,
                continuation: b,
            } => {
                let old = self.param_set.clone();
                self.update_param_set(ys);
                self.collect_stmt(v);
                self.param_set = old;
                self.update_param_map(Key::JoinPoint(*j));

                self.collect_stmt(b);
            }

            Let(x, Expr::FunctionPointer(fsymbol, layout), _, b) => {
                // ensure that the function pointed to is in the param map
                if let Some(params) = self.param_map.get_symbol(*fsymbol, *layout) {
                    self.param_map
                        .items
                        .insert(Key::Declaration(*x, *layout), params);
                }

                self.collect_stmt(b);
                self.preserve_tail_call(*x, &Expr::FunctionPointer(*fsymbol, *layout), b);
            }

            Let(x, v, _, b) => {
                self.collect_stmt(b);
                self.collect_expr(*x, v);
                self.preserve_tail_call(*x, v, b);
            }

            Invoke {
                symbol,
                call,
                layout: _,
                pass,
                fail,
            } => {
                self.collect_stmt(pass);
                self.collect_stmt(fail);

                self.collect_call(*symbol, call);

                // TODO how to preserve the tail call of an invoke?
                // self.preserve_tail_call(*x, v, b);
            }

            Jump(j, ys) => {
                let ps = self.param_map.get_join_point(*j);

                // for making sure the join point can reuse
                self.own_args_using_params(ys, ps);

                // for making sure the tail call is preserved
                self.own_params_using_args(ys, ps);
            }
            Switch {
                branches,
                default_branch,
                ..
            } => {
                for (_, _, b) in branches.iter() {
                    self.collect_stmt(b);
                }
                self.collect_stmt(default_branch.1);
            }
            Refcounting(_, _) => unreachable!("these have not been introduced yet"),

            Ret(_) | RuntimeError(_) | Rethrow => {
                // these are terminal, do nothing
            }
        }
    }

    fn collect_proc(&mut self, proc: &Proc<'a>, layout: Layout<'a>) {
        let old = self.param_set.clone();

        let ys = Vec::from_iter_in(proc.args.iter().map(|t| t.1), self.arena).into_bump_slice();
        self.update_param_set_symbols(ys);
        self.current_proc = proc.name;

        // ensure that current_proc is in the owned map
        self.owned.entry(proc.name).or_default();

        self.collect_stmt(&proc.body);
        self.update_param_map(Key::Declaration(proc.name, layout));

        self.param_set = old;
    }
}

pub fn foreign_borrow_signature(arena: &Bump, arity: usize) -> &[bool] {
    // NOTE this means that Roc is responsible for cleaning up resources;
    // the host cannot (currently) take ownership
    let all = bumpalo::vec![in arena; true; arity];
    all.into_bump_slice()
}

pub fn lowlevel_borrow_signature(arena: &Bump, op: LowLevel) -> &[bool] {
    use LowLevel::*;

    // TODO is true or false more efficient for non-refcounted layouts?
    let irrelevant = false;
    let owned = false;
    let borrowed = true;

    // Here we define the borrow signature of low-level operations
    //
    // - arguments with non-refcounted layouts (ints, floats) are `irrelevant`
    // - arguments that we may want to update destructively must be Owned
    // - other refcounted arguments are Borrowed
    match op {
        ListLen | StrIsEmpty | StrCountGraphemes => arena.alloc_slice_copy(&[borrowed]),
        ListSet => arena.alloc_slice_copy(&[owned, irrelevant, irrelevant]),
        ListSetInPlace => arena.alloc_slice_copy(&[owned, irrelevant, irrelevant]),
        ListGetUnsafe => arena.alloc_slice_copy(&[borrowed, irrelevant]),
        ListConcat | StrConcat => arena.alloc_slice_copy(&[borrowed, borrowed]),
        StrSplit => arena.alloc_slice_copy(&[borrowed, borrowed]),
        ListSingle => arena.alloc_slice_copy(&[irrelevant]),
        ListRepeat => arena.alloc_slice_copy(&[irrelevant, borrowed]),
        ListReverse => arena.alloc_slice_copy(&[owned]),
        ListPrepend => arena.alloc_slice_copy(&[owned, owned]),
        StrJoinWith => arena.alloc_slice_copy(&[borrowed, borrowed]),
        ListJoin => arena.alloc_slice_copy(&[irrelevant]),
        ListMap | ListMapWithIndex => arena.alloc_slice_copy(&[owned, irrelevant]),
        ListMap2 => arena.alloc_slice_copy(&[owned, owned, irrelevant]),
        ListMap3 => arena.alloc_slice_copy(&[owned, owned, owned, irrelevant]),
        ListKeepIf | ListKeepOks | ListKeepErrs => arena.alloc_slice_copy(&[owned, borrowed]),
        ListContains => arena.alloc_slice_copy(&[borrowed, irrelevant]),
<<<<<<< HEAD
        ListWalk => arena.alloc_slice_copy(&[owned, irrelevant, owned]),
        ListWalkBackwards => arena.alloc_slice_copy(&[owned, irrelevant, owned]),
        ListSum | ListProduct => arena.alloc_slice_copy(&[borrowed]),
        ListSortWith => arena.alloc_slice_copy(&[owned, irrelevant]),
=======
        ListRange => arena.alloc_slice_copy(&[irrelevant, irrelevant]),
        ListWalk | ListWalkUntil | ListWalkBackwards => {
            arena.alloc_slice_copy(&[owned, irrelevant, owned])
        }
>>>>>>> 97648ef2

        // TODO when we have lists with capacity (if ever)
        // List.append should own its first argument
        ListAppend => arena.alloc_slice_copy(&[owned, owned]),

        Eq | NotEq => arena.alloc_slice_copy(&[borrowed, borrowed]),

        And | Or | NumAdd | NumAddWrap | NumAddChecked | NumSub | NumSubWrap | NumSubChecked
        | NumMul | NumMulWrap | NumMulChecked | NumGt | NumGte | NumLt | NumLte | NumCompare
        | NumDivUnchecked | NumRemUnchecked | NumIsMultipleOf | NumPow | NumPowInt
        | NumBitwiseAnd | NumBitwiseXor | NumBitwiseOr | NumShiftLeftBy | NumShiftRightBy
        | NumShiftRightZfBy => arena.alloc_slice_copy(&[irrelevant, irrelevant]),

        NumAbs | NumNeg | NumSin | NumCos | NumSqrtUnchecked | NumLogUnchecked | NumRound
        | NumCeiling | NumFloor | NumToFloat | Not | NumIsFinite | NumAtan | NumAcos | NumAsin
        | NumIntCast => arena.alloc_slice_copy(&[irrelevant]),
        StrStartsWith | StrEndsWith => arena.alloc_slice_copy(&[owned, borrowed]),
        StrFromUtf8 => arena.alloc_slice_copy(&[owned]),
        StrToBytes => arena.alloc_slice_copy(&[owned]),
        StrFromInt | StrFromFloat => arena.alloc_slice_copy(&[irrelevant]),
        Hash => arena.alloc_slice_copy(&[borrowed, irrelevant]),
        DictSize => arena.alloc_slice_copy(&[borrowed]),
        DictEmpty => &[],
        DictInsert => arena.alloc_slice_copy(&[owned, owned, owned]),
        DictRemove => arena.alloc_slice_copy(&[owned, borrowed]),
        DictContains => arena.alloc_slice_copy(&[borrowed, borrowed]),
        DictGetUnsafe => arena.alloc_slice_copy(&[borrowed, borrowed]),
        DictKeys | DictValues => arena.alloc_slice_copy(&[borrowed]),
        DictUnion | DictDifference | DictIntersection => arena.alloc_slice_copy(&[owned, borrowed]),

        // borrow function argument so we don't have to worry about RC of the closure
        DictWalk => arena.alloc_slice_copy(&[owned, borrowed, owned]),

        SetFromList => arena.alloc_slice_copy(&[owned]),
    }
}<|MERGE_RESOLUTION|>--- conflicted
+++ resolved
@@ -655,17 +655,11 @@
         ListMap3 => arena.alloc_slice_copy(&[owned, owned, owned, irrelevant]),
         ListKeepIf | ListKeepOks | ListKeepErrs => arena.alloc_slice_copy(&[owned, borrowed]),
         ListContains => arena.alloc_slice_copy(&[borrowed, irrelevant]),
-<<<<<<< HEAD
-        ListWalk => arena.alloc_slice_copy(&[owned, irrelevant, owned]),
-        ListWalkBackwards => arena.alloc_slice_copy(&[owned, irrelevant, owned]),
-        ListSum | ListProduct => arena.alloc_slice_copy(&[borrowed]),
-        ListSortWith => arena.alloc_slice_copy(&[owned, irrelevant]),
-=======
         ListRange => arena.alloc_slice_copy(&[irrelevant, irrelevant]),
         ListWalk | ListWalkUntil | ListWalkBackwards => {
             arena.alloc_slice_copy(&[owned, irrelevant, owned])
         }
->>>>>>> 97648ef2
+        ListSortWith => arena.alloc_slice_copy(&[owned, irrelevant]),
 
         // TODO when we have lists with capacity (if ever)
         // List.append should own its first argument
