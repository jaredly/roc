--- conflicted
+++ resolved
@@ -56,17 +56,11 @@
         Underscore
         | MalformedPattern(_, _)
         | UnsupportedPattern(_)
-<<<<<<< HEAD
-        | NumLiteral(_, _, _)
-        | IntLiteral(_, _, _)
-        | FloatLiteral(_, _, _)
-        | SingleQuote(_)
-=======
         | OpaqueNotInScope(..)
         | NumLiteral(..)
         | IntLiteral(..)
         | FloatLiteral(..)
->>>>>>> 7179f875
+        | SingleQuote(_)
         | StrLiteral(_) => true,
 
         RecordDestructure { destructs, .. } => match annotation.value.shallow_dealias() {
