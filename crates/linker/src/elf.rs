use bincode::{deserialize_from, serialize_into};
use iced_x86::{Decoder, DecoderOptions, Instruction, OpCodeOperandKind, OpKind};
use memmap2::MmapMut;
use object::{elf, endian};
use object::{
    CompressedFileRange, CompressionFormat, LittleEndian as LE, Object, ObjectSection,
    ObjectSymbol, RelocationKind, RelocationTarget, Section, SectionIndex, SectionKind, Symbol,
    SymbolIndex, SymbolSection,
};
use roc_collections::all::MutMap;
use roc_error_macros::{internal_error, user_error};
<<<<<<< HEAD
use std::ffi::CStr;
use std::mem;
use std::os::raw::c_char;
use std::path::Path;
use std::time::{Duration, Instant};

use crate::metadata::{self, Metadata, VirtualOffset};
=======
use serde::{Deserialize, Serialize};
use std::{
    ffi::{c_char, CStr},
    io::{BufReader, BufWriter},
    mem,
    path::Path,
    time::{Duration, Instant},
};
>>>>>>> 07dfa5e3

use crate::{
    align_by_constraint, align_to_offset_by_constraint, load_struct_inplace,
    load_struct_inplace_mut, load_structs_inplace_mut, open_mmap, open_mmap_mut,
};

const MIN_SECTION_ALIGNMENT: usize = 0x40;

// TODO: Analyze if this offset is always correct.
const PLT_ADDRESS_OFFSET: u64 = 0x10;

struct ElfDynamicDeps {
    got_app_syms: Vec<(String, usize)>,
    got_sections: Vec<(usize, usize)>,
    app_sym_indices: Vec<usize>,
    dynamic_lib_count: usize,
    shared_lib_index: usize,
}

#[derive(Serialize, Deserialize, PartialEq, Eq, Debug)]
enum VirtualOffset {
    Absolute,
    Relative(u64),
}

#[derive(Serialize, Deserialize, PartialEq, Eq, Debug)]
struct SurgeryEntry {
    file_offset: u64,
    virtual_offset: VirtualOffset,
    size: u8,
}

// TODO: Reanalyze each piece of data in this struct.
// I think a number of them can be combined to reduce string duplication.
// Also I think a few of them aren't need.
// For example, I think preprocessing can deal with all shifting and remove the need for added_byte_count.
// TODO: we probably should be storing numbers in an endian neutral way.
#[derive(Default, Serialize, Deserialize, PartialEq, Eq, Debug)]
struct Metadata {
    app_functions: Vec<String>,
    // offset followed by address.
    plt_addresses: MutMap<String, (u64, u64)>,
    surgeries: MutMap<String, Vec<SurgeryEntry>>,
    dynamic_symbol_indices: MutMap<String, u64>,
    static_symbol_indices: MutMap<String, u64>,
    roc_symbol_vaddresses: MutMap<String, u64>,
    exec_len: u64,
    load_align_constraint: u64,
    added_byte_count: u64,
    last_vaddr: u64,
    dynamic_section_offset: u64,
    dynamic_symbol_table_section_offset: u64,
    symbol_table_section_offset: u64,
    symbol_table_size: u64,
    _macho_cmd_loc: u64,
}

impl Metadata {
    fn write_to_file(&self, metadata_filename: &Path) {
        let metadata_file =
            std::fs::File::create(metadata_filename).unwrap_or_else(|e| internal_error!("{}", e));

        serialize_into(BufWriter::new(metadata_file), self)
            .unwrap_or_else(|err| internal_error!("Failed to serialize metadata: {err}"));
    }

    fn read_from_file(metadata_filename: &Path) -> Self {
        let input = std::fs::File::open(metadata_filename).unwrap_or_else(|e| {
            internal_error!(
                r#"

                Error:
                    {}\n"#,
                e
            )
        });

        match deserialize_from(BufReader::new(input)) {
            Ok(data) => data,
            Err(err) => {
                internal_error!("Failed to deserialize metadata: {}", err);
            }
        }
    }
}

fn report_timing(label: &str, duration: Duration) {
    println!("\t{:9.3} ms   {}", duration.as_secs_f64() * 1000.0, label,);
}

fn is_roc_symbol(sym: &object::Symbol) -> bool {
    if let Ok(name) = sym.name() {
        name.trim_start_matches('_').starts_with("roc_")
    } else {
        false
    }
}

fn is_roc_definition(sym: &object::Symbol) -> bool {
    sym.is_definition() && is_roc_symbol(sym)
}

fn is_roc_undefined(sym: &object::Symbol) -> bool {
    sym.is_undefined() && is_roc_symbol(sym)
}

fn collect_roc_definitions<'a>(object: &object::File<'a, &'a [u8]>) -> MutMap<String, u64> {
    let mut vaddresses = MutMap::default();

    for sym in object.symbols().filter(is_roc_definition) {
        // remove potentially trailing "@version".
        let name = sym
            .name()
            .unwrap()
            .trim_start_matches('_')
            .split('@')
            .next()
            .unwrap();

        let address = sym.address();

        // special exceptions for roc_ functions that map to libc symbols
        let direct_mapping = match name {
            "roc_memset" => Some("memset"),
            "roc_memmove" => Some("memmove"),

            // for expects
            "roc_mmap" => Some("mmap"),
            "roc_getppid" => Some("getppid"),
            "roc_shm_open" => Some("shm_open"),

            _ => None,
        };

        if let Some(libc_symbol) = direct_mapping {
            vaddresses.insert(libc_symbol.to_string(), address);
        }

        vaddresses.insert(name.to_string(), address);
    }

    vaddresses
}

struct Surgeries<'a> {
    surgeries: MutMap<String, Vec<SurgeryEntry>>,
    app_func_addresses: MutMap<u64, &'a str>,
    indirect_warning_given: bool,
}

impl<'a> Surgeries<'a> {
    fn new(application_symbols: &[Symbol], app_func_addresses: MutMap<u64, &'a str>) -> Self {
        let mut surgeries = MutMap::default();

        // for each symbol that the host expects from the application
        // we start with an empty set of places to perform surgery
        for symbol in application_symbols {
            let name = symbol.name().unwrap().to_string();
            surgeries.insert(name, vec![]);
        }

        Self {
            surgeries,
            app_func_addresses,
            indirect_warning_given: false,
        }
    }

    fn append_text_sections(
        &mut self,
        object_bytes: &[u8],
        object: &object::File<'a, &'a [u8]>,
        verbose: bool,
    ) {
        let text_sections: Vec<Section> = object
            .sections()
            .filter(|sec| sec.kind() == SectionKind::Text)
            .collect();
        if text_sections.is_empty() {
            internal_error!("No text sections found. This application has no code.");
        }
        if verbose {
            println!();
            println!("Text Sections");
            for sec in text_sections.iter() {
                println!("{:+x?}", sec);
            }
        }

        if verbose {
            println!();
            println!("Analyzing instuctions for branches");
        }

        for text_section in text_sections {
            self.append_text_section(object_bytes, &text_section, verbose)
        }
    }

    fn append_text_section(&mut self, object_bytes: &[u8], sec: &Section, verbose: bool) {
        let (file_offset, compressed) = match sec.compressed_file_range() {
            Ok(CompressedFileRange {
                format: CompressionFormat::None,
                offset,
                ..
            }) => (offset, false),
            Ok(range) => (range.offset, true),
            Err(err) => {
                internal_error!(
                    "Issues dealing with section compression for {:+x?}: {}",
                    sec,
                    err
                );
            }
        };

        let data = match sec.uncompressed_data() {
            Ok(data) => data,
            Err(err) => {
                internal_error!("Failed to load text section, {:+x?}: {}", sec, err);
            }
        };
        let mut decoder = Decoder::with_ip(64, &data, sec.address(), DecoderOptions::NONE);
        let mut inst = Instruction::default();

        while decoder.can_decode() {
            decoder.decode_out(&mut inst);

            // Note: This gets really complex fast if we want to support more than basic calls/jumps.
            // A lot of them have to load addresses into registers/memory so we would have to discover that value.
            // Would probably require some static code analysis and would be impossible in some cases.
            // As an alternative we can leave in the calls to the plt, but change the plt to jmp to the static function.
            // That way any indirect call will just have the overhead of an extra jump.
            match inst.try_op_kind(0) {
                // Relative Offsets.
                Ok(OpKind::NearBranch16 | OpKind::NearBranch32 | OpKind::NearBranch64) => {
                    let target = inst.near_branch_target();
                    if let Some(func_name) = self.app_func_addresses.get(&target) {
                        if compressed {
                            internal_error!("Surgical linking does not work with compressed text sections: {:+x?}", sec);
                        }

                        if verbose {
                            println!(
                                "Found branch from {:+x} to {:+x}({})",
                                inst.ip(),
                                target,
                                func_name
                            );
                        }

                        // TODO: Double check these offsets are always correct.
                        // We may need to do a custom offset based on opcode instead.
                        let op_kind = inst.op_code().try_op_kind(0).unwrap();
                        let op_size: u8 = match op_kind {
                            OpCodeOperandKind::br16_1 | OpCodeOperandKind::br32_1 => 1,
                            OpCodeOperandKind::br16_2 => 2,
                            OpCodeOperandKind::br32_4 | OpCodeOperandKind::br64_4 => 4,
                            _ => {
                                internal_error!(
                                    "Ran into an unknown operand kind when analyzing branches: {:?}",
                                    op_kind
                                );
                            }
                        };
                        let offset = inst.next_ip() - op_size as u64 - sec.address() + file_offset;
                        if verbose {
                            println!(
                                "\tNeed to surgically replace {} bytes at file offset {:+x}",
                                op_size, offset,
                            );
                            println!(
                                "\tIts current value is {:+x?}",
                                &object_bytes[offset as usize..(offset + op_size as u64) as usize]
                            )
                        }
                        self.surgeries
                            .get_mut(*func_name)
                            .unwrap()
                            .push(SurgeryEntry {
                                file_offset: offset,
                                virtual_offset: VirtualOffset::Relative(inst.next_ip()),
                                size: op_size,
                            });
                    }
                }
                Ok(OpKind::FarBranch16 | OpKind::FarBranch32) => {
                    internal_error!(
                        "Found branch type instruction that is not yet support: {:+x?}",
                        inst
                    );
                }
                Ok(_) => {
                    if (inst.is_call_far_indirect()
                        || inst.is_call_near_indirect()
                        || inst.is_jmp_far_indirect()
                        || inst.is_jmp_near_indirect())
                        && !self.indirect_warning_given
                        && verbose
                    {
                        self.indirect_warning_given = true;
                        println!();
                        println!("Cannot analyze through indirect jmp type instructions");
                        println!("Most likely this is not a problem, but it could mean a loss in optimizations");
                        println!();
                    }
                }
                Err(err) => {
                    internal_error!("Failed to decode assembly: {}", err);
                }
            }
        }
    }
}

/// Constructs a `Metadata` from a host executable binary, and writes it to disk
pub(crate) fn preprocess_elf(
    endianness: target_lexicon::Endianness,
    host_exe_path: &Path,
    metadata_path: &Path,
    preprocessed_path: &Path,
    shared_lib: &Path,
    verbose: bool,
    time: bool,
) {
    let total_start = Instant::now();
    let exec_parsing_start = total_start;
    let exec_data = &*open_mmap(host_exe_path);
    let exec_obj = match object::File::parse(exec_data) {
        Ok(obj) => obj,
        Err(err) => {
            internal_error!("Failed to parse executable file: {}", err);
        }
    };

    let mut md = Metadata {
        roc_symbol_vaddresses: collect_roc_definitions(&exec_obj),
        ..Default::default()
    };

    if verbose {
        println!(
            "Found {} roc symbol definitions:",
            md.roc_symbol_vaddresses.len()
        );

        let (mut builtins, mut other): (Vec<_>, Vec<_>) = md
            .roc_symbol_vaddresses
            .iter()
            .partition(|(n, _)| n.starts_with("roc_builtins"));

        // sort by address
        builtins.sort_by_key(|t| t.1);
        other.sort_by_key(|t| t.1);

        for (name, vaddr) in other.iter() {
            println!("\t{:#08x}: {}", vaddr, name);
        }

        println!("Of which {} are builtins", builtins.len(),);

        for (name, vaddr) in builtins.iter() {
            println!("\t{:#08x}: {}", vaddr, name);
        }
    }

    let exec_parsing_duration = exec_parsing_start.elapsed();

    // PLT stands for Procedure Linkage Table which is, put simply, used to call external
    // procedures/functions whose address isn't known in the time of linking, and is left
    // to be resolved by the dynamic linker at run time.
    let symbol_and_plt_processing_start = Instant::now();
    let plt_section_name = ".plt";
    let (plt_address, plt_offset) = match exec_obj.section_by_name(plt_section_name) {
        Some(section) => {
            let file_offset = match section.compressed_file_range() {
                Ok(
                    range @ CompressedFileRange {
                        format: CompressionFormat::None,
                        ..
                    },
                ) => range.offset,
                _ => {
                    internal_error!("Surgical linking does not work with compressed plt section");
                }
            };
            (section.address(), file_offset)
        }
        None => {
            internal_error!("Failed to find PLT section. Probably an malformed executable.");
        }
    };
    if verbose {
        println!("PLT Address: {:+x}", plt_address);
        println!("PLT File Offset: {:+x}", plt_offset);
    }

    let app_syms: Vec<_> = exec_obj
        .dynamic_symbols()
        .filter(is_roc_undefined)
        .collect();

    let mut app_func_addresses: MutMap<u64, &str> = MutMap::default();

    let plt_relocs = (match exec_obj.dynamic_relocations() {
                Some(relocs) => relocs,
                None => {
                    internal_error!("Executable does not have any dynamic relocations. No work to do. Probably an invalid input.");
                }
            })
            .filter_map(|(_, reloc)| {
                if let RelocationKind::Elf(7) = reloc.kind() {
                    Some(reloc)
                } else {
                    None
                }
            });
    for (i, reloc) in plt_relocs.enumerate() {
        for symbol in app_syms.iter() {
            if reloc.target() == RelocationTarget::Symbol(symbol.index()) {
                let func_address = (i as u64 + 1) * PLT_ADDRESS_OFFSET + plt_address;
                let func_offset = (i as u64 + 1) * PLT_ADDRESS_OFFSET + plt_offset;
                app_func_addresses.insert(func_address, symbol.name().unwrap());
                md.plt_addresses.insert(
                    symbol.name().unwrap().to_string(),
                    (func_offset, func_address),
                );
                break;
            }
        }
    }

    for sym in app_syms.iter() {
        let name = sym.name().unwrap().to_string();
        md.app_functions.push(name.clone());
        md.dynamic_symbol_indices.insert(name, sym.index().0 as u64);
    }
    for sym in exec_obj.symbols().filter(is_roc_undefined) {
        let name = sym.name().unwrap().to_string();
        md.static_symbol_indices.insert(name, sym.index().0 as u64);
    }

    if verbose {
        println!();
        println!("PLT Symbols for App Functions");
        for symbol in app_syms.iter() {
            println!("{}: {:+x?}", symbol.index().0, symbol);
        }

        println!();
        println!("App Function Address Map: {:+x?}", app_func_addresses);
    }
    let symbol_and_plt_processing_duration = symbol_and_plt_processing_start.elapsed();

    // look at the text (i.e. code) sections and see collect work needs to be done
    let text_disassembly_start = Instant::now();

    let mut surgeries = Surgeries::new(&app_syms, app_func_addresses);
    surgeries.append_text_sections(exec_data, &exec_obj, verbose);
    md.surgeries = surgeries.surgeries;

    let text_disassembly_duration = text_disassembly_start.elapsed();

    let scanning_dynamic_deps_duration;
    let platform_gen_start;

    let out_mmap = match endianness {
        target_lexicon::Endianness::Little => {
            let scanning_dynamic_deps_start = Instant::now();

            let ElfDynamicDeps {
                got_app_syms,
                got_sections,
                app_sym_indices,
                dynamic_lib_count,
                shared_lib_index,
            } = scan_elf_dynamic_deps(
                &exec_obj, &mut md, &app_syms, shared_lib, exec_data, verbose,
            );

            scanning_dynamic_deps_duration = scanning_dynamic_deps_start.elapsed();

            platform_gen_start = Instant::now();

            // TODO little endian
            gen_elf_le(
                exec_data,
                &mut md,
                preprocessed_path,
                &got_app_syms,
                &got_sections,
                &app_sym_indices,
                dynamic_lib_count,
                shared_lib_index,
                verbose,
            )
        }
        target_lexicon::Endianness::Big => {
            // TODO probably need to make gen_elf a macro to get this
            // to work, which is annoying. A parameterized function
            // does *not* work.
            todo!("Roc does not yet support big-endian ELF hosts!");
        }
    };

    let platform_gen_duration = platform_gen_start.elapsed();

    if verbose {
        println!();
        println!("{:+x?}", md);
    }

    let saving_metadata_start = Instant::now();
    md.write_to_file(metadata_path);
    let saving_metadata_duration = saving_metadata_start.elapsed();

    let flushing_data_start = Instant::now();
    out_mmap
        .flush()
        .unwrap_or_else(|e| internal_error!("{}", e));
    // Also drop files to to ensure data is fully written here.
    drop(out_mmap);
    let flushing_data_duration = flushing_data_start.elapsed();

    let total_duration = total_start.elapsed();

    if verbose || time {
        println!();
        println!("Timings");
        report_timing("Executable Parsing", exec_parsing_duration);
        report_timing(
            "Symbol and PLT Processing",
            symbol_and_plt_processing_duration,
        );
        report_timing("Text Disassembly", text_disassembly_duration);
        report_timing("Scanning Dynamic Deps", scanning_dynamic_deps_duration);
        report_timing("Generate Modified Platform", platform_gen_duration);
        report_timing("Saving Metadata", saving_metadata_duration);
        report_timing("Flushing Data to Disk", flushing_data_duration);
        report_timing(
            "Other",
            total_duration
                - exec_parsing_duration
                - symbol_and_plt_processing_duration
                - text_disassembly_duration
                - scanning_dynamic_deps_duration
                - platform_gen_duration
                - saving_metadata_duration
                - flushing_data_duration,
        );
        report_timing("Total", total_duration);
    }
}

#[allow(clippy::too_many_arguments)]
fn gen_elf_le(
    exec_data: &[u8],
    md: &mut Metadata,
    preprocessed_path: &Path,
    got_app_syms: &[(String, usize)],
    got_sections: &[(usize, usize)],
    app_sym_indices: &[usize],
    dynamic_lib_count: usize,
    shared_lib_index: usize,
    verbose: bool,
) -> MmapMut {
    let exec_header = load_struct_inplace::<elf::FileHeader64<LE>>(exec_data, 0);
    let ph_offset = exec_header.e_phoff.get(LE);
    let ph_ent_size = exec_header.e_phentsize.get(LE);
    let ph_num = exec_header.e_phnum.get(LE);
    let sh_offset = exec_header.e_shoff.get(LE);
    let sh_ent_size = exec_header.e_shentsize.get(LE);
    let sh_num = exec_header.e_shnum.get(LE);

    if verbose {
        println!();
        println!("PH Offset: {:+x}", ph_offset);
        println!("PH Entry Size: {}", ph_ent_size);
        println!("PH Entry Count: {}", ph_num);
        println!("SH Offset: {:+x}", sh_offset);
        println!("SH Entry Size: {}", sh_ent_size);
        println!("SH Entry Count: {}", sh_num);
    }

    // Copy header and shift everything to enable more program sections.
    let added_header_count = 3;
    md.added_byte_count = ph_ent_size as u64 * added_header_count;
    md.added_byte_count = md.added_byte_count
        + (MIN_SECTION_ALIGNMENT as u64 - md.added_byte_count % MIN_SECTION_ALIGNMENT as u64);
    let ph_end = ph_offset as usize + ph_num as usize * ph_ent_size as usize;
    let physical_shift_start = ph_end as u64;

    md.exec_len = exec_data.len() as u64 + md.added_byte_count;
    let mut out_mmap = open_mmap_mut(preprocessed_path, md.exec_len as usize);

    out_mmap[..ph_end].copy_from_slice(&exec_data[..ph_end]);

    let program_headers = load_structs_inplace_mut::<elf::ProgramHeader64<LE>>(
        &mut out_mmap,
        ph_offset as usize,
        ph_num as usize,
    );
    let mut first_load_found = false;
    let mut virtual_shift_start = 0;
    for ph in program_headers.iter() {
        let p_type = ph.p_type.get(LE);
        if p_type == elf::PT_LOAD && ph.p_offset.get(LE) == 0 {
            first_load_found = true;
            md.load_align_constraint = ph.p_align.get(LE);
            virtual_shift_start = physical_shift_start + ph.p_vaddr.get(LE);
        }
    }
    if !first_load_found {
        user_error!("Executable does not load any data at 0x00000000\nProbably input the wrong file as the executable");
    }
    if verbose {
        println!(
            "Shifting all data after: {:+x}({:+x})",
            physical_shift_start, virtual_shift_start
        );
    }

    // Shift all of the program headers.
    for ph in program_headers.iter_mut() {
        let p_type = ph.p_type.get(LE);
        let p_offset = ph.p_offset.get(LE);
        if (p_type == elf::PT_LOAD && p_offset == 0) || p_type == elf::PT_PHDR {
            // Extend length for the first segment and the program header.
            ph.p_filesz
                .set(LE, ph.p_filesz.get(LE) + md.added_byte_count);
            ph.p_memsz.set(LE, ph.p_memsz.get(LE) + md.added_byte_count);
        } else {
            // Shift if needed.
            if physical_shift_start <= p_offset {
                ph.p_offset.set(LE, p_offset + md.added_byte_count);
            }
            let p_vaddr = ph.p_vaddr.get(LE);
            if virtual_shift_start <= p_vaddr {
                ph.p_vaddr.set(LE, p_vaddr + md.added_byte_count);
                ph.p_paddr.set(LE, p_vaddr + md.added_byte_count);
            }
        }
    }

    // Get last segment virtual address.
    let last_segment_vaddr = program_headers
        .iter()
        .filter_map(|ph| {
            if ph.p_type.get(LE) != elf::PT_GNU_STACK {
                Some(ph.p_vaddr.get(LE) + ph.p_memsz.get(LE))
            } else {
                None
            }
        })
        .max()
        .unwrap();

    // Copy the rest of the file shifted as needed.
    out_mmap[physical_shift_start as usize + md.added_byte_count as usize..]
        .copy_from_slice(&exec_data[physical_shift_start as usize..]);

    // Update all sections for shift for extra program headers.
    let section_headers = load_structs_inplace_mut::<elf::SectionHeader64<LE>>(
        &mut out_mmap,
        sh_offset as usize + md.added_byte_count as usize,
        sh_num as usize,
    );

    let mut rel_sections: Vec<(u64, u64)> = vec![];
    let mut rela_sections: Vec<(usize, u64, u64)> = vec![];
    for (i, sh) in section_headers.iter_mut().enumerate() {
        let sh_offset = sh.sh_offset.get(LE);
        let sh_addr = sh.sh_addr.get(LE);
        if physical_shift_start <= sh_offset {
            sh.sh_offset.set(LE, sh_offset + md.added_byte_count);
        }
        if virtual_shift_start <= sh_addr {
            sh.sh_addr.set(LE, sh_addr + md.added_byte_count);
        }

        // Record every relocation section.
        let sh_type = sh.sh_type.get(LE);
        if sh_type == elf::SHT_REL {
            rel_sections.push((sh_offset, sh.sh_size.get(LE)));
        } else if sh_type == elf::SHT_RELA {
            rela_sections.push((i, sh_offset, sh.sh_size.get(LE)));
        }
    }

    // Get last section virtual address.
    let last_section_vaddr = section_headers
        .iter()
        .map(|sh| sh.sh_addr.get(LE) + sh.sh_size.get(LE))
        .max()
        .unwrap();

    // Calculate end virtual address for new segment.
    // TODO: potentially remove md.load_align_constraint here. I think we should be able to cram things together.
    md.last_vaddr =
        std::cmp::max(last_section_vaddr, last_segment_vaddr) + md.load_align_constraint;

    // Update all relocations for shift for extra program headers.
    for (sec_offset, sec_size) in rel_sections {
        let relocations = load_structs_inplace_mut::<elf::Rel64<LE>>(
            &mut out_mmap,
            sec_offset as usize + md.added_byte_count as usize,
            sec_size as usize / mem::size_of::<elf::Rel64<LE>>(),
        );
        for rel in relocations.iter_mut() {
            let r_offset = rel.r_offset.get(LE);
            if virtual_shift_start <= r_offset {
                rel.r_offset.set(LE, r_offset + md.added_byte_count);
            }
        }
    }

    let dyn_offset = md.dynamic_section_offset + md.added_byte_count;
    for (sec_index, sec_offset, sec_size) in rela_sections {
        let relocations = load_structs_inplace_mut::<elf::Rela64<LE>>(
            &mut out_mmap,
            sec_offset as usize + md.added_byte_count as usize,
            sec_size as usize / mem::size_of::<elf::Rela64<LE>>(),
        );
        for (i, rel) in relocations.iter_mut().enumerate() {
            let r_offset = rel.r_offset.get(LE);
            if virtual_shift_start <= r_offset {
                rel.r_offset.set(LE, r_offset + md.added_byte_count);
                // Deal with potential adjusts to absolute jumps.
                // TODO: Verify other relocation types.
                if rel.r_type(LE, false) == elf::R_X86_64_RELATIVE {
                    let r_addend = rel.r_addend.get(LE);
                    rel.r_addend.set(LE, r_addend + md.added_byte_count as i64);
                }
            }
            // If the relocation goes to a roc function, we need to surgically link it and change it to relative.
            let r_type = rel.r_type(LE, false);
            if r_type == elf::R_X86_64_GLOB_DAT {
                let r_sym = rel.r_sym(LE, false);
                for (name, index) in got_app_syms.iter() {
                    if *index as u32 == r_sym {
                        rel.set_r_info(LE, false, 0, elf::R_X86_64_RELATIVE);
                        let addend_addr = sec_offset as usize
                            + i * mem::size_of::<elf::Rela64<LE>>()
                            // This 16 skips the first 2 fields and gets to the addend field.
                            + 16;
                        md.surgeries.get_mut(name).unwrap().push(SurgeryEntry {
                            file_offset: addend_addr as u64,
                            virtual_offset: VirtualOffset::Absolute,
                            size: 8,
                        });
                    }
                }
            } else if r_type == elf::R_X86_64_JUMP_SLOT {
                // Also, if it is a jump slot relocation to a roc function, we need to remove it so the dynamic linker doesn't try to use it.
                let r_sym = rel.r_sym(NativeEndian, false);
                for index in app_sym_indices.iter() {
                    if *index as u32 == r_sym {
                        // Remove the dynamic relocation.
                        rel.set_r_info(LE, false, r_sym, elf::R_X86_64_NONE);
                    }
                }
            }
        }
        // To correctly remove the JUMP_SLOT relocations for Roc functions we:
        //     1. collect the indicies of all of them.
        //     2. move them all to the end of the relocation sections.
        //     3. shrink the relocation section to ignore them.
        //     4. update the dynamic section to reflect the shrink as well.
        let mut to_remove = relocations
            .iter()
            .enumerate()
            .filter_map(|(i, rel)| {
                let r_type = rel.r_type(LE, false);
                let r_sym = rel.r_sym(LE, false);
                if r_type == elf::R_X86_64_JUMP_SLOT && app_sym_indices.contains(&(r_sym as usize))
                {
                    Some(i)
                } else {
                    None
                }
            })
            .collect::<Vec<_>>();

        // We must remove in descending order to avoid swapping an element more than once and messing up the removal.
        to_remove.sort();
        to_remove.reverse();

        let mut j = relocations.len() - 1;
        for i in to_remove.iter() {
            relocations.swap(*i, j);
            let r_sym = relocations[j].r_sym(LE, false);
            relocations[j].set_r_info(LE, false, r_sym, elf::R_X86_64_NONE);
            j -= 1;
        }

        let section_headers = load_structs_inplace_mut::<elf::SectionHeader64<LE>>(
            &mut out_mmap,
            sh_offset as usize + md.added_byte_count as usize,
            sh_num as usize,
        );

        let old_size = section_headers[sec_index].sh_size.get(LE);
        let removed_count = to_remove.len();
        let removed_size = removed_count * std::mem::size_of::<elf::Rela64<LE>>();
        section_headers[sec_index]
            .sh_size
            .set(LE, old_size - removed_size as u64);

        let dyns = load_structs_inplace_mut::<elf::Dyn64<LE>>(
            &mut out_mmap,
            dyn_offset as usize,
            dynamic_lib_count,
        );
        let is_rela_dyn = dyns
            .iter()
            .filter(|d| {
                let tag = d.d_tag.get(LE) as u32;
                tag == elf::DT_RELA
            })
            .any(|d| d.d_val.get(LE) == sec_offset);
        let is_rela_plt = dyns
            .iter()
            .filter(|d| {
                let tag = d.d_tag.get(LE) as u32;
                tag == elf::DT_JMPREL
            })
            .any(|d| d.d_val.get(LE) == sec_offset);

        for d in dyns.iter_mut() {
            match d.d_tag.get(LE) as u32 {
                elf::DT_RELACOUNT if is_rela_dyn => {
                    let old_count = d.d_val.get(LE);
                    d.d_val.set(LE, old_count - removed_count as u64);
                }
                elf::DT_RELASZ if is_rela_dyn => {
                    let old_size = d.d_val.get(LE);
                    d.d_val.set(LE, old_size - removed_size as u64);
                }
                elf::DT_PLTRELSZ if is_rela_plt => {
                    let old_size = d.d_val.get(LE);
                    d.d_val.set(LE, old_size - removed_size as u64);
                }
                _ => {}
            }
        }
    }

    // Update dynamic table entries for shift for extra program headers.
    let dyns = load_structs_inplace_mut::<elf::Dyn64<LE>>(
        &mut out_mmap,
        dyn_offset as usize,
        dynamic_lib_count,
    );
    for d in dyns {
        match d.d_tag.get(LE) as u32 {
            // I believe this is the list of symbols that need to be update if addresses change.
            // I am less sure about the symbols from GNU_HASH down.
            elf::DT_INIT
            | elf::DT_FINI
            | elf::DT_PLTGOT
            | elf::DT_HASH
            | elf::DT_STRTAB
            | elf::DT_SYMTAB
            | elf::DT_RELA
            | elf::DT_REL
            | elf::DT_DEBUG
            | elf::DT_JMPREL
            | elf::DT_INIT_ARRAY
            | elf::DT_FINI_ARRAY
            | elf::DT_PREINIT_ARRAY
            | elf::DT_SYMTAB_SHNDX
            | elf::DT_GNU_HASH
            | elf::DT_TLSDESC_PLT
            | elf::DT_TLSDESC_GOT
            | elf::DT_GNU_CONFLICT
            | elf::DT_GNU_LIBLIST
            | elf::DT_CONFIG
            | elf::DT_DEPAUDIT
            | elf::DT_AUDIT
            | elf::DT_PLTPAD
            | elf::DT_MOVETAB
            | elf::DT_SYMINFO
            | elf::DT_VERSYM
            | elf::DT_VERDEF
            | elf::DT_VERNEED => {
                let d_addr = d.d_val.get(LE);
                if virtual_shift_start <= d_addr {
                    d.d_val.set(LE, d_addr + md.added_byte_count);
                }
            }
            _ => {}
        }
    }

    // Update symbol table entries for shift for extra program headers.
    let symtab_offset = md.symbol_table_section_offset + md.added_byte_count;
    let symtab_size = md.symbol_table_size as usize;

    let symbols = load_structs_inplace_mut::<elf::Sym64<LE>>(
        &mut out_mmap,
        symtab_offset as usize,
        symtab_size / mem::size_of::<elf::Sym64<LE>>(),
    );

    for sym in symbols {
        let addr = sym.st_value.get(LE);
        if virtual_shift_start <= addr {
            sym.st_value.set(LE, addr + md.added_byte_count);
        }
    }

    // Update all data in the global offset table.
    for (offset, size) in got_sections {
        let global_offsets = load_structs_inplace_mut::<endian::U64<LE>>(
            &mut out_mmap,
            *offset + md.added_byte_count as usize,
            size / mem::size_of::<endian::U64<LE>>(),
        );
        for go in global_offsets.iter_mut() {
            let go_addr = go.get(LE);
            if physical_shift_start <= go_addr {
                go.set(LE, go_addr + md.added_byte_count);
            }
        }
    }

    // TODO: look into shifting all of the debug info and eh_frames.

    // Delete shared library from the dynamic table.
    let out_ptr = out_mmap.as_mut_ptr();
    unsafe {
        std::ptr::copy(
            out_ptr.add(dyn_offset as usize + 16 * (shared_lib_index + 1)),
            out_ptr.add(dyn_offset as usize + 16 * shared_lib_index),
            16 * (dynamic_lib_count - shared_lib_index),
        );
    }

    // Update main elf header for extra data.
    let file_header = load_struct_inplace_mut::<elf::FileHeader64<LE>>(&mut out_mmap, 0);
    file_header
        .e_shoff
        .set(LE, file_header.e_shoff.get(LE) + md.added_byte_count);
    let e_entry = file_header.e_entry.get(LE);
    if virtual_shift_start <= e_entry {
        file_header.e_entry.set(LE, e_entry + md.added_byte_count);
    }
    file_header
        .e_phnum
        .set(LE, ph_num + added_header_count as u16);

    out_mmap
}

fn scan_elf_dynamic_deps(
    exec_obj: &object::File,
    md: &mut Metadata,
    app_syms: &[Symbol],
    shared_lib: &Path,
    exec_data: &[u8],
    verbose: bool,
) -> ElfDynamicDeps {
    let dyn_sec = match exec_obj.section_by_name(".dynamic") {
        Some(sec) => sec,
        None => {
            panic!("There must be a dynamic section in the executable");
        }
    };
    let dyn_offset = match dyn_sec.compressed_file_range() {
        Ok(
            range @ CompressedFileRange {
                format: CompressionFormat::None,
                ..
            },
        ) => range.offset as usize,
        _ => {
            panic!("Surgical linking does not work with compressed dynamic section");
        }
    };
    md.dynamic_section_offset = dyn_offset as u64;

    let dynstr_sec = match exec_obj.section_by_name(".dynstr") {
        Some(sec) => sec,
        None => {
            panic!("There must be a dynstr section in the executable");
        }
    };
    let dynstr_data = match dynstr_sec.uncompressed_data() {
        Ok(data) => data,
        Err(err) => {
            panic!("Failed to load dynstr section: {}", err);
        }
    };

    let shared_lib_filename = shared_lib.file_name();

    let dyn_data = &exec_data[dyn_offset..];
    let mut dyn_lib_index = 0;
    let mut shared_lib_index = None;
    loop {
        let mut dyn_tag_bytes = [0u8; 8];
        dyn_tag_bytes.copy_from_slice(&dyn_data[dyn_lib_index * 16..][..8]);
        let dyn_tag = u64::from_le_bytes(dyn_tag_bytes);

        if dyn_tag == 0 {
            break;
        } else if dyn_tag == 1 {
            let mut dynstr_off_bytes = [0u8; 8];
            dynstr_off_bytes.copy_from_slice(&dyn_data[dyn_lib_index * 16 + 8..][..8]);
            let dynstr_off = u64::from_le_bytes(dynstr_off_bytes) as usize;

            let c_buf: *const c_char = dynstr_data[dynstr_off..].as_ptr() as *const i8;
            let c_str = unsafe { CStr::from_ptr(c_buf) }.to_str().unwrap();
            if Path::new(c_str).file_name() == shared_lib_filename {
                shared_lib_index = Some(dyn_lib_index);
                if verbose {
                    println!("Found shared lib in dynamic table at index: {dyn_lib_index}",);
                }
            }
        }

        dyn_lib_index += 1;
    }
    let dynamic_lib_count = dyn_lib_index;

    if shared_lib_index.is_none() {
        panic!("Shared lib not found as a dependency of the executable");
    }
    let shared_lib_index = shared_lib_index.unwrap();

    let symtab_sec = match exec_obj.section_by_name(".symtab") {
        Some(sec) => sec,
        None => {
            panic!("There must be a symtab section in the executable");
        }
    };
    let symtab_offset = match symtab_sec.compressed_file_range() {
        Ok(
            range @ CompressedFileRange {
                format: CompressionFormat::None,
                ..
            },
        ) => range.offset as usize,
        _ => {
            panic!("Surgical linking does not work with compressed symtab section");
        }
    };
    md.symbol_table_section_offset = symtab_offset as u64;
    md.symbol_table_size = symtab_sec.size();

    let dynsym_sec = match exec_obj.section_by_name(".dynsym") {
        Some(sec) => sec,
        None => {
            panic!("There must be a dynsym section in the executable");
        }
    };
    let dynsym_offset = match dynsym_sec.compressed_file_range() {
        Ok(
            range @ CompressedFileRange {
                format: CompressionFormat::None,
                ..
            },
        ) => range.offset as usize,
        _ => {
            panic!("Surgical linking does not work with compressed dynsym section");
        }
    };
    md.dynamic_symbol_table_section_offset = dynsym_offset as u64;

    let mut got_sections: Vec<(usize, usize)> = vec![];
    for sec in exec_obj
        .sections()
        .filter(|sec| sec.name().is_ok() && sec.name().unwrap().starts_with(".got"))
    {
        match sec.compressed_file_range() {
            Ok(
                range @ CompressedFileRange {
                    format: CompressionFormat::None,
                    ..
                },
            ) => got_sections.push((range.offset as usize, range.uncompressed_size as usize)),
            _ => {
                panic!("Surgical linking does not work with compressed got sections");
            }
        }
    }

    let got_app_syms: Vec<(String, usize)> = (match exec_obj.dynamic_relocations() {
        Some(relocs) => relocs,
        None => {
            eprintln!("Executable never calls any application functions.");
            panic!("No work to do. Probably an invalid input.");
        }
    })
    .filter_map(|(_, reloc)| {
        if let RelocationKind::Elf(elf::R_X86_64_GLOB_DAT) = reloc.kind() {
            for symbol in app_syms.iter() {
                if reloc.target() == RelocationTarget::Symbol(symbol.index()) {
                    return Some((symbol.name().unwrap().to_string(), symbol.index().0));
                }
            }
        }
        None
    })
    .collect();

    let app_sym_indices: Vec<usize> = (match exec_obj.dynamic_relocations() {
        Some(relocs) => relocs,
        None => {
            eprintln!("Executable never calls any application functions.");
            panic!("No work to do. Probably an invalid input.");
        }
    })
    .filter_map(|(_, reloc)| {
        if let RelocationKind::Elf(elf::R_X86_64_JUMP_SLOT) = reloc.kind() {
            for symbol in app_syms.iter() {
                if reloc.target() == RelocationTarget::Symbol(symbol.index()) {
                    return Some(symbol.index().0);
                }
            }
        }
        None
    })
    .collect();

    ElfDynamicDeps {
        got_app_syms,
        got_sections,
        app_sym_indices,
        dynamic_lib_count,
        shared_lib_index,
    }
}

pub(crate) fn surgery_elf(
    roc_app_bytes: &[u8],
    metadata_path: &Path,
    executable_path: &Path,
    verbose: bool,
    time: bool,
) {
    let app_obj = match object::File::parse(roc_app_bytes) {
        Ok(obj) => obj,
        Err(err) => {
            internal_error!("Failed to parse application file: {}", err);
        }
    };

    if app_obj
        .sections()
        .filter(|sec| {
            let name = sec.name().unwrap_or_default();
            !name.starts_with(".debug") && !name.starts_with(".eh")
        })
        .flat_map(|sec| sec.relocations())
        .any(|(_, reloc)| reloc.kind() == RelocationKind::Absolute)
    {
        eprintln!("The surgical linker currently has issue #3609 and would fail linking your app.");
        eprintln!("Please use `--linker=legacy` to avoid the issue for now.");
        std::process::exit(1);
    }

    let total_start = Instant::now();

    let loading_metadata_start = total_start;
    let md = Metadata::read_from_file(metadata_path);
    let loading_metadata_duration = loading_metadata_start.elapsed();

    let load_and_mmap_start = Instant::now();
    let max_out_len = md.exec_len + roc_app_bytes.len() as u64 + md.load_align_constraint;
    let mut exec_mmap = open_mmap_mut(executable_path, max_out_len as usize);
    let load_and_mmap_duration = load_and_mmap_start.elapsed();

    let out_gen_start = Instant::now();
    let mut offset = 0;

    surgery_elf_help(verbose, &md, &mut exec_mmap, &mut offset, app_obj);

    let out_gen_duration = out_gen_start.elapsed();
    let flushing_data_start = Instant::now();

    // TODO investigate using the async version of flush - might be faster due to not having to block on that
    exec_mmap
        .flush()
        .unwrap_or_else(|e| internal_error!("{}", e));
    // Also drop files to to ensure data is fully written here.
    drop(exec_mmap);

    let flushing_data_duration = flushing_data_start.elapsed();

    // Make sure the final executable has permision to execute.
    #[cfg(target_family = "unix")]
    {
        use std::fs;
        use std::os::unix::fs::PermissionsExt;

        let mut perms = fs::metadata(executable_path)
            .unwrap_or_else(|e| internal_error!("{}", e))
            .permissions();
        perms.set_mode(perms.mode() | 0o111);
        fs::set_permissions(executable_path, perms).unwrap_or_else(|e| internal_error!("{}", e));
    }

    let total_duration = total_start.elapsed();

    if verbose || time {
        println!("\nTimings");
        report_timing("Loading Metadata", loading_metadata_duration);
        report_timing("Loading and mmap-ing", load_and_mmap_duration);
        report_timing("Output Generation", out_gen_duration);
        report_timing("Flushing Data to Disk", flushing_data_duration);

        let sum = loading_metadata_duration
            + load_and_mmap_duration
            + out_gen_duration
            + flushing_data_duration;

        report_timing("Other", total_duration.saturating_sub(sum));
        report_timing("Total", total_duration);
    }
}

fn surgery_elf_help(
    verbose: bool,
    md: &Metadata,
    exec_mmap: &mut MmapMut,
    offset_ref: &mut usize, // TODO return this instead of taking a mutable reference to it
    app_obj: object::File,
) {
    let elf64 = exec_mmap[4] == 2;
    let litte_endian = exec_mmap[5] == 1;
    if !elf64 || !litte_endian {
        internal_error!("Only 64bit little endian elf currently supported for surgery");
    }
    let exec_header = load_struct_inplace::<elf::FileHeader64<LE>>(exec_mmap, 0);

    let ph_offset = exec_header.e_phoff.get(LE);
    let ph_ent_size = exec_header.e_phentsize.get(LE);
    let ph_num = exec_header.e_phnum.get(LE);
    let sh_offset = exec_header.e_shoff.get(LE);
    let sh_ent_size = exec_header.e_shentsize.get(LE);
    let sh_num = exec_header.e_shnum.get(LE);

    if verbose {
        println!();
        println!("Is Elf64: {}", elf64);
        println!("Is Little Endian: {}", litte_endian);
        println!("PH Offset: {:+x}", ph_offset);
        println!("PH Entry Size: {}", ph_ent_size);
        println!("PH Entry Count: {}", ph_num);
        println!("SH Offset: {:+x}", sh_offset);
        println!("SH Entry Size: {}", sh_ent_size);
        println!("SH Entry Count: {}", sh_num);
    }

    // Backup section header table.
    let sh_size = sh_ent_size as usize * sh_num as usize;
    let sh_tab = exec_mmap[sh_offset as usize..][..sh_size].to_vec();

    let mut offset = sh_offset as usize;
    offset = align_by_constraint(offset, MIN_SECTION_ALIGNMENT);

    // Align physical and virtual address of new segment.
    let mut virt_offset = align_to_offset_by_constraint(
        md.last_vaddr as usize,
        offset,
        md.load_align_constraint as usize,
    );

    // First decide on sections locations and then recode every exact symbol locations.

    // TODO: In the future Roc may use a data section to store memoized toplevel thunks
    // in development builds for caching the results of top-level constants
    let rodata_sections: Vec<Section> = app_obj
        .sections()
        .filter(|sec| sec.name().unwrap_or_default().starts_with(".rodata"))
        .collect();

    // bss section is like rodata section, but it has zero file size and non-zero virtual size.
    let bss_sections: Vec<Section> = app_obj
        .sections()
        .filter(|sec| sec.name().unwrap_or_default().starts_with(".bss"))
        .collect();

    let text_sections: Vec<Section> = app_obj
        .sections()
        .filter(|sec| sec.name().unwrap_or_default().starts_with(".text"))
        .collect();
    if text_sections.is_empty() {
        internal_error!("No text sections found. This application has no code.");
    }

    // Copy sections and resolve their symbols/relocations.
    let symbols = app_obj.symbols().collect::<Vec<Symbol>>();
    let mut section_offset_map: MutMap<SectionIndex, (usize, usize)> = MutMap::default();
    let mut symbol_vaddr_map: MutMap<SymbolIndex, usize> = MutMap::default();
    let mut app_func_vaddr_map: MutMap<String, usize> = MutMap::default();
    let mut app_func_size_map: MutMap<String, u64> = MutMap::default();

    // Calculate addresses and load symbols.
    // Note, it is important the bss sections come after the rodata sections.
    for sec in rodata_sections
        .iter()
        .chain(bss_sections.iter())
        .chain(text_sections.iter())
    {
        offset = align_by_constraint(offset, MIN_SECTION_ALIGNMENT);
        virt_offset =
            align_to_offset_by_constraint(virt_offset, offset, md.load_align_constraint as usize);
        if verbose {
            println!(
                "Section, {}, is being put at offset: {:+x}(virt: {:+x})",
                sec.name().unwrap(),
                offset,
                virt_offset
            )
        }
        section_offset_map.insert(sec.index(), (offset, virt_offset));
        for sym in symbols.iter() {
            if sym.section() == SymbolSection::Section(sec.index()) {
                let name = sym.name().unwrap_or_default().to_string();
                if !md.roc_symbol_vaddresses.contains_key(&name) {
                    symbol_vaddr_map.insert(sym.index(), virt_offset + sym.address() as usize);
                }
                if md.app_functions.contains(&name) {
                    app_func_vaddr_map.insert(name.clone(), virt_offset + sym.address() as usize);
                    app_func_size_map.insert(name, sym.size());
                }
            }
        }
        let section_size = match sec.file_range() {
            Some((_, size)) => size,
            None => 0,
        };
        if sec.name().unwrap_or_default().starts_with(".bss") {
            // bss sections only modify the virtual size.
            virt_offset += sec.size() as usize;
        } else if section_size != sec.size() {
            internal_error!( "We do not deal with non bss sections that have different on disk and in memory sizes");
        } else {
            offset += section_size as usize;
            virt_offset += sec.size() as usize;
        }
    }
    if verbose {
        println!("Data Relocation Offsets: {:+x?}", symbol_vaddr_map);
        println!("Found App Function Symbols: {:+x?}", app_func_vaddr_map);
    }

    let (new_rodata_section_offset, new_rodata_section_vaddr) = rodata_sections
        .iter()
        .map(|sec| section_offset_map.get(&sec.index()).unwrap())
        .min()
        .unwrap();
    let (new_rodata_section_offset, new_rodata_section_vaddr) = (
        *new_rodata_section_offset as u64,
        *new_rodata_section_vaddr as u64,
    );
    let (new_text_section_offset, new_text_section_vaddr) = text_sections
        .iter()
        .map(|sec| section_offset_map.get(&sec.index()).unwrap())
        .min()
        .unwrap();
    let (new_text_section_offset, new_text_section_vaddr) = (
        *new_text_section_offset as u64,
        *new_text_section_vaddr as u64,
    );
    // BSS section is not guaranteed to exist.
    // If it doesn't exist, just use the text section offset.
    // This will make a bss section of size 0.
    let bss_default = (
        new_text_section_offset as usize,
        new_text_section_vaddr as usize,
    );
    let (new_bss_section_offset, new_bss_section_vaddr) = bss_sections
        .iter()
        .map(|sec| section_offset_map.get(&sec.index()).unwrap())
        .min()
        .unwrap_or(&bss_default);
    let (new_bss_section_offset, new_bss_section_vaddr) = (
        *new_bss_section_offset as u64,
        *new_bss_section_vaddr as u64,
    );

    // Move data and deal with relocations.
    for sec in rodata_sections
        .iter()
        .chain(bss_sections.iter())
        .chain(text_sections.iter())
    {
        let data = sec.data().unwrap_or_else(|err| {
            internal_error!(
                "Failed to load data for section, {:+x?}: {err}",
                sec.name().unwrap(),
            )
        });
        let (section_offset, section_virtual_offset) =
            section_offset_map.get(&sec.index()).unwrap();
        let (section_offset, section_virtual_offset) = (*section_offset, *section_virtual_offset);
        exec_mmap[section_offset..][..data.len()].copy_from_slice(data);
        // Deal with definitions and relocations for this section.
        if verbose {
            println!();
            println!(
                "Processing Relocations for Section: 0x{:+x?} @ {:+x} (virt: {:+x})",
                sec, section_offset, section_virtual_offset
            );
        }
        for rel in sec.relocations() {
            if verbose {
                println!("\tFound Relocation: {:+x?}", rel);
            }
            match rel.1.target() {
                RelocationTarget::Symbol(index) => {
                    let target_offset = if let Some(target_offset) = symbol_vaddr_map.get(&index) {
                        if verbose {
                            println!(
                                "\t\tRelocation targets symbol in app at: {:+x}",
                                target_offset
                            );
                        }
                        Some(*target_offset as i64)
                    } else {
                        app_obj
                            .symbol_by_index(index)
                            .and_then(|sym| sym.name())
                            .ok()
                            .and_then(|name| {
                                md.roc_symbol_vaddresses.get(name).map(|address| {
                                    let vaddr = (*address + md.added_byte_count) as i64;
                                    if verbose {
                                        println!(
                                            "\t\tRelocation targets symbol in host: {} @ {:+x}",
                                            name, vaddr
                                        );
                                    }
                                    vaddr
                                })
                            })
                    };

                    if let Some(target_offset) = target_offset {
                        let virt_base = section_virtual_offset + rel.0 as usize;
                        let base = section_offset + rel.0 as usize;
                        let target: i64 = match rel.1.kind() {
                            RelocationKind::Relative | RelocationKind::PltRelative => {
                                target_offset - virt_base as i64 + rel.1.addend()
                            }
                            x => {
                                internal_error!("Relocation Kind not yet support: {:?}", x);
                            }
                        };
                        if verbose {
                            println!(
                                "\t\tRelocation base location: {base:+x} (virt: {virt_base:+x})",
                            );
                            println!("\t\tFinal relocation target offset: {target:+x}");
                        }
                        match rel.1.size() {
                            32 => {
                                let data = (target as i32).to_le_bytes();
                                exec_mmap[base..][..4].copy_from_slice(&data);
                            }
                            64 => {
                                let data = target.to_le_bytes();
                                exec_mmap[base..][..8].copy_from_slice(&data);
                            }
                            other => {
                                internal_error!("Relocation size not yet supported: {other}");
                            }
                        }
                    } else {
                        internal_error!(
                            "Undefined Symbol in relocation, {:+x?}: {:+x?}",
                            rel,
                            app_obj.symbol_by_index(index)
                        );
                    }
                }

                _ => {
                    internal_error!("Relocation target not yet support: {:+x?}", rel);
                }
            }
        }
    }

    offset = align_by_constraint(offset, MIN_SECTION_ALIGNMENT);
    let new_sh_offset = offset;
    exec_mmap[offset..][..sh_size].copy_from_slice(&sh_tab);
    offset += sh_size;

    // Flush app only data to speed up write to disk.
    exec_mmap
        .flush_async_range(
            new_rodata_section_offset as usize,
            offset - new_rodata_section_offset as usize,
        )
        .unwrap_or_else(|e| internal_error!("{}", e));

    // TODO: look into merging symbol tables, debug info, and eh frames to enable better debugger experience.

    // Add 3 new sections and segments.
    let new_section_count = 3;
    offset += new_section_count * sh_ent_size as usize;
    let section_headers = load_structs_inplace_mut::<elf::SectionHeader64<LE>>(
        exec_mmap,
        new_sh_offset,
        sh_num as usize + new_section_count,
    );

    let new_rodata_section_size = new_text_section_offset - new_rodata_section_offset;
    let new_bss_section_virtual_size = new_text_section_vaddr - new_bss_section_vaddr;
    let new_text_section_size = new_sh_offset as u64 - new_text_section_offset;

    // set the new rodata section header
    section_headers[section_headers.len() - 3] = elf::SectionHeader64 {
        sh_name: endian::U32::new(LE, 0),
        sh_type: endian::U32::new(LE, elf::SHT_PROGBITS),
        sh_flags: endian::U64::new(LE, elf::SHF_ALLOC as u64),
        sh_addr: endian::U64::new(LE, new_rodata_section_vaddr),
        sh_offset: endian::U64::new(LE, new_rodata_section_offset),
        sh_size: endian::U64::new(LE, new_rodata_section_size),
        sh_link: endian::U32::new(LE, 0),
        sh_info: endian::U32::new(LE, 0),
        sh_addralign: endian::U64::new(LE, 16),
        sh_entsize: endian::U64::new(LE, 0),
    };

    // set the new bss section header
    section_headers[section_headers.len() - 2] = elf::SectionHeader64 {
        sh_name: endian::U32::new(LE, 0),
        sh_type: endian::U32::new(LE, elf::SHT_NOBITS),
        sh_flags: endian::U64::new(LE, (elf::SHF_ALLOC) as u64),
        sh_addr: endian::U64::new(LE, new_bss_section_vaddr),
        sh_offset: endian::U64::new(LE, new_bss_section_offset),
        sh_size: endian::U64::new(LE, new_bss_section_virtual_size),
        sh_link: endian::U32::new(LE, 0),
        sh_info: endian::U32::new(LE, 0),
        sh_addralign: endian::U64::new(LE, 16),
        sh_entsize: endian::U64::new(LE, 0),
    };

    // set the new text section header
    section_headers[section_headers.len() - 1] = elf::SectionHeader64 {
        sh_name: endian::U32::new(LE, 0),
        sh_type: endian::U32::new(LE, elf::SHT_PROGBITS),
        sh_flags: endian::U64::new(LE, (elf::SHF_ALLOC | elf::SHF_EXECINSTR) as u64),
        sh_addr: endian::U64::new(LE, new_text_section_vaddr),
        sh_offset: endian::U64::new(LE, new_text_section_offset),
        sh_size: endian::U64::new(LE, new_text_section_size),
        sh_link: endian::U32::new(LE, 0),
        sh_info: endian::U32::new(LE, 0),
        sh_addralign: endian::U64::new(LE, 16),
        sh_entsize: endian::U64::new(LE, 0),
    };

    // Reload and update file header and size.
    let file_header = load_struct_inplace_mut::<elf::FileHeader64<LE>>(exec_mmap, 0);
    file_header.e_shoff.set(LE, new_sh_offset as u64);
    file_header
        .e_shnum
        .set(LE, sh_num + new_section_count as u16);

    // Add 2 new segments that match the new sections.
    let program_headers = load_structs_inplace_mut::<elf::ProgramHeader64<LE>>(
        exec_mmap,
        ph_offset as usize,
        ph_num as usize,
    );

    // set the new rodata section program header
    program_headers[program_headers.len() - 3] = elf::ProgramHeader64 {
        p_type: endian::U32::new(LE, elf::PT_LOAD),
        p_flags: endian::U32::new(LE, elf::PF_R),
        p_offset: endian::U64::new(LE, new_rodata_section_offset),
        p_vaddr: endian::U64::new(LE, new_rodata_section_vaddr),
        p_paddr: endian::U64::new(LE, new_rodata_section_vaddr),
        p_filesz: endian::U64::new(LE, new_rodata_section_size),
        p_memsz: endian::U64::new(LE, new_rodata_section_size),
        p_align: endian::U64::new(LE, md.load_align_constraint),
    };

    // set the new bss section program header
    program_headers[program_headers.len() - 2] = elf::ProgramHeader64 {
        p_type: endian::U32::new(LE, elf::PT_LOAD),
        p_flags: endian::U32::new(LE, elf::PF_R | elf::PF_W),
        p_offset: endian::U64::new(LE, new_bss_section_offset),
        p_vaddr: endian::U64::new(LE, new_bss_section_vaddr),
        p_paddr: endian::U64::new(LE, new_bss_section_vaddr),
        p_filesz: endian::U64::new(LE, 0),
        p_memsz: endian::U64::new(LE, new_bss_section_virtual_size),
        p_align: endian::U64::new(LE, md.load_align_constraint),
    };

    // set the new text section program header
    let new_text_section_index = program_headers.len() - 1;
    program_headers[new_text_section_index] = elf::ProgramHeader64 {
        p_type: endian::U32::new(LE, elf::PT_LOAD),
        p_flags: endian::U32::new(LE, elf::PF_R | elf::PF_X),
        p_offset: endian::U64::new(LE, new_text_section_offset),
        p_vaddr: endian::U64::new(LE, new_text_section_vaddr),
        p_paddr: endian::U64::new(LE, new_text_section_vaddr),
        p_filesz: endian::U64::new(LE, new_text_section_size),
        p_memsz: endian::U64::new(LE, new_text_section_size),
        p_align: endian::U64::new(LE, md.load_align_constraint),
    };

    // Update calls from platform and dynamic symbols.
    let dynsym_offset = md.dynamic_symbol_table_section_offset + md.added_byte_count;
    let symtab_offset = md.symbol_table_section_offset + md.added_byte_count;

    for func_name in md.app_functions.iter() {
        let func_virt_offset = match app_func_vaddr_map.get(func_name) {
            Some(offset) => *offset as u64,
            None => {
                eprintln!("Error:");
                eprintln!("\n\tFunction, {}, was not defined by the app.", &func_name);
                eprintln!("\nPotential causes:");
                eprintln!("\n\t- because the platform was built with a non-compatible version of roc compared to the one you are running.");
                eprintln!("\n\t\tsolutions:");
                eprintln!("\t\t\t+ Downgrade your roc version to the one that was used to build the platform.");
                eprintln!("\t\t\t+ Or ask the platform author to release a new version of the platform using a current roc release.");
                eprintln!("\n\t- This can also occur due to a bug in the compiler. In that case, file an issue here: https://github.com/roc-lang/roc/issues/new/choose");

                std::process::exit(1);
            }
        };
        if verbose {
            println!(
                "Updating calls to {} to the address: {:+x}",
                &func_name, func_virt_offset
            );
        }

        for s in md.surgeries.get(func_name).unwrap_or(&vec![]) {
            if verbose {
                println!("\tPerforming surgery: {:+x?}", s);
            }
            let surgery_virt_offset = match s.virtual_offset {
                VirtualOffset::Relative(vs) => (vs + md.added_byte_count) as i64,
                VirtualOffset::Absolute => 0,
            };
            match s.size {
                4 => {
                    let target = (func_virt_offset as i64 - surgery_virt_offset) as i32;
                    if verbose {
                        println!("\tTarget Jump: {:+x}", target);
                    }
                    let data = target.to_le_bytes();
                    exec_mmap[(s.file_offset + md.added_byte_count) as usize..][..4]
                        .copy_from_slice(&data);
                }
                8 => {
                    let target = func_virt_offset as i64 - surgery_virt_offset;
                    if verbose {
                        println!("\tTarget Jump: {:+x}", target);
                    }
                    let data = target.to_le_bytes();
                    exec_mmap[(s.file_offset + md.added_byte_count) as usize..][..8]
                        .copy_from_slice(&data);
                }
                x => {
                    internal_error!("Surgery size not yet supported: {}", x);
                }
            }
        }

        // Replace plt call code with just a jump.
        // This is a backup incase we missed a call to the plt.
        if let Some((plt_off, plt_vaddr)) = md.plt_addresses.get(func_name) {
            let plt_off = (*plt_off + md.added_byte_count) as usize;
            let plt_vaddr = *plt_vaddr + md.added_byte_count;
            let jmp_inst_len = 5;
            let target =
                (func_virt_offset as i64 - (plt_vaddr as i64 + jmp_inst_len as i64)) as i32;
            if verbose {
                println!("\tPLT: {:+x}, {:+x}", plt_off, plt_vaddr);
                println!("\tTarget Jump: {:+x}", target);
            }
            let data = target.to_le_bytes();
            exec_mmap[plt_off] = 0xE9;
            exec_mmap[plt_off + 1..plt_off + jmp_inst_len].copy_from_slice(&data);
            for i in jmp_inst_len..PLT_ADDRESS_OFFSET as usize {
                exec_mmap[plt_off + i] = 0x90;
            }
        }

        if let Some(i) = md.dynamic_symbol_indices.get(func_name) {
            let sym = load_struct_inplace_mut::<elf::Sym64<LE>>(
                exec_mmap,
                dynsym_offset as usize + *i as usize * mem::size_of::<elf::Sym64<LE>>(),
            );
            sym.st_shndx.set(LE, new_text_section_index as u16);
            sym.st_value.set(LE, func_virt_offset);
            sym.st_size.set(
                LE,
                match app_func_size_map.get(func_name) {
                    Some(size) => *size,
                    None => internal_error!("Size missing for: {func_name}"),
                },
            );
        }

        // Also update symbols in the regular symbol table as well.
        if let Some(i) = md.static_symbol_indices.get(func_name) {
            let sym = load_struct_inplace_mut::<elf::Sym64<LE>>(
                exec_mmap,
                symtab_offset as usize + *i as usize * mem::size_of::<elf::Sym64<LE>>(),
            );
            sym.st_shndx.set(LE, new_text_section_index as u16);
            sym.st_value.set(LE, func_virt_offset);
            sym.st_size.set(
                LE,
                match app_func_size_map.get(func_name) {
                    Some(size) => *size,
                    None => internal_error!("Size missing for: {func_name}"),
                },
            );
        }
    }

    // TODO return this instead of accepting a mutable ref!
    *offset_ref = offset;
}

#[cfg(test)]
mod tests {
    use super::*;

    use crate::preprocessed_host_filename;
    use indoc::indoc;
    use target_lexicon::Triple;

    const ELF64_DYNHOST: &[u8] = include_bytes!("../dynhost_benchmarks_elf64") as &[_];

    #[test]
    fn collect_definitions() {
        let object = object::File::parse(ELF64_DYNHOST).unwrap();

        let symbols = collect_roc_definitions(&object);

        let mut keys = symbols.keys().collect::<Vec<_>>();
        keys.sort_unstable();

        assert_eq!(
            [
                "memset",
                "roc_alloc",
                "roc_dealloc",
                "roc_fx_getInt",
                "roc_fx_getInt_help",
                "roc_fx_putInt",
                "roc_fx_putLine",
                "roc_memcpy",
                "roc_memset",
                "roc_panic",
                "roc_realloc"
            ],
            keys.as_slice(),
        )
    }

    #[test]
    fn collect_undefined_symbols_elf() {
        let object = object::File::parse(ELF64_DYNHOST).unwrap();

        let mut triple = Triple::host();
        triple.binary_format = target_lexicon::BinaryFormat::Elf;

        let mut keys: Vec<_> = object
            .dynamic_symbols()
            .filter(is_roc_undefined)
            .filter_map(|s| s.name().ok())
            .collect();
        keys.sort_unstable();

        assert_eq!(
            [
                "roc__mainForHost_1__Fx_caller",
                "roc__mainForHost_1__Fx_result_size",
                "roc__mainForHost_1_exposed_generic",
                "roc__mainForHost_size"
            ],
            keys.as_slice()
        )
    }

    #[allow(dead_code)]
    fn zig_host_app_help(dir: &Path, target: &Triple) {
        let host_zig = indoc!(
            r#"
            const std = @import("std");

            extern fn roc_magic1(usize) callconv(.C) [*]const u8;

            pub fn main() !void {
                const stdout = std.io.getStdOut().writer();
                try stdout.print("Hello {s}\n", .{roc_magic1(0)[0..3]});
            }
            "#
        );

        let app_zig = indoc!(
            r#"
            const X = [_][]const u8 { "foo" };

            export fn roc_magic1(index: usize) [*]const u8 {
                return X[index].ptr;
            }
            "#
        );

        let zig = std::env::var("ROC_ZIG").unwrap_or_else(|_| "zig".into());

        std::fs::write(dir.join("host.zig"), host_zig.as_bytes()).unwrap();
        std::fs::write(dir.join("app.zig"), app_zig.as_bytes()).unwrap();

        // we need to compile the app first
        let output = std::process::Command::new(&zig)
            .current_dir(dir)
            .args([
                "build-obj",
                "app.zig",
                "-fPIC",
                "-target",
                "x86_64-linux-gnu",
                "-OReleaseFast",
            ])
            .output()
            .unwrap();

        if !output.status.success() {
            use std::io::Write;

            std::io::stdout().write_all(&output.stdout).unwrap();
            std::io::stderr().write_all(&output.stderr).unwrap();

            panic!("zig build-obj failed");
        }

        // open our app object; we'll copy sections from it later
        let file = std::fs::File::open(dir.join("app.o")).unwrap();
        let roc_app = unsafe { memmap2::Mmap::map(&file) }.unwrap();

        let names: Vec<String> = {
            let object = object::File::parse(&*roc_app).unwrap();

            object
                .symbols()
                .filter(|s| !s.is_local())
                .map(|e| e.name().unwrap().to_string())
                .collect()
        };

        let dylib_bytes = crate::generate_dylib::create_dylib_elf64(&names).unwrap();
        std::fs::write(dir.join("libapp.so"), dylib_bytes).unwrap();

        // now we can compile the host (it uses libapp.so, hence the order here)
        let output = std::process::Command::new(&zig)
            .current_dir(dir)
            .args([
                "build-exe",
                "libapp.so",
                "host.zig",
                "-fPIE",
                "-lc",
                "-target",
                "x86_64-linux-gnu",
                "-OReleaseFast",
            ])
            .output()
            .unwrap();

        if !output.status.success() {
            use std::io::Write;

            std::io::stdout().write_all(&output.stdout).unwrap();
            std::io::stderr().write_all(&output.stderr).unwrap();

            panic!("zig build-exe failed");
        }

        let preprocessed_host_filename = dir.join(preprocessed_host_filename(target).unwrap());

        preprocess_elf(
            target_lexicon::Endianness::Little,
            &dir.join("host"),
            &dir.join("metadata"),
            &preprocessed_host_filename,
            &dir.join("libapp.so"),
            false,
            false,
        );

        std::fs::copy(&preprocessed_host_filename, dir.join("final")).unwrap();

        surgery_elf(
            &roc_app,
            &dir.join("metadata"),
            &dir.join("final"),
            false,
            false,
        );
    }

    #[cfg(target_os = "linux")]
    #[test]
    fn zig_host_app() {
        use std::str::FromStr;

        let dir = tempfile::tempdir().unwrap();
        let dir = dir.path();

        zig_host_app_help(dir, &Triple::from_str("x86_64-unknown-linux-musl").unwrap());

        let output = std::process::Command::new(dir.join("final"))
            .current_dir(dir)
            .output()
            .unwrap();

        if !output.status.success() {
            use std::io::Write;

            std::io::stdout().write_all(&output.stdout).unwrap();
            std::io::stderr().write_all(&output.stderr).unwrap();

            panic!("app.exe failed");
        }

        let output = String::from_utf8_lossy(&output.stdout);

        assert_eq!("Hello foo\n", output);
    }
}<|MERGE_RESOLUTION|>--- conflicted
+++ resolved
@@ -9,15 +9,6 @@
 };
 use roc_collections::all::MutMap;
 use roc_error_macros::{internal_error, user_error};
-<<<<<<< HEAD
-use std::ffi::CStr;
-use std::mem;
-use std::os::raw::c_char;
-use std::path::Path;
-use std::time::{Duration, Instant};
-
-use crate::metadata::{self, Metadata, VirtualOffset};
-=======
 use serde::{Deserialize, Serialize};
 use std::{
     ffi::{c_char, CStr},
@@ -26,7 +17,6 @@
     path::Path,
     time::{Duration, Instant},
 };
->>>>>>> 07dfa5e3
 
 use crate::{
     align_by_constraint, align_to_offset_by_constraint, load_struct_inplace,
@@ -781,7 +771,7 @@
                 }
             } else if r_type == elf::R_X86_64_JUMP_SLOT {
                 // Also, if it is a jump slot relocation to a roc function, we need to remove it so the dynamic linker doesn't try to use it.
-                let r_sym = rel.r_sym(NativeEndian, false);
+                let r_sym = rel.r_sym(LE, false);
                 for index in app_sym_indices.iter() {
                     if *index as u32 == r_sym {
                         // Remove the dynamic relocation.
