procedure List.28 (#Attr.2, #Attr.3):
<<<<<<< HEAD
    let List.267 : List I64 = lowlevel ListSortWith { xs: `#Attr.#arg1` } #Attr.2 Num.46 #Attr.3;
    let Bool.14 : Int1 = lowlevel ListIsUnique #Attr.2;
    if Bool.14 then
        ret List.267;
    else
        decref #Attr.2;
        ret List.267;

procedure List.54 (List.178):
    let List.265 : {} = Struct {};
    let List.264 : List I64 = CallByName List.28 List.178 List.265;
    ret List.264;
=======
    let List.262 : List I64 = lowlevel ListSortWith { xs: `#Attr.#arg1` } #Attr.2 Num.46 #Attr.3;
    let Bool.14 : Int1 = lowlevel ListIsUnique #Attr.2;
    if Bool.14 then
        ret List.262;
    else
        decref #Attr.2;
        ret List.262;

procedure List.54 (List.178):
    let List.260 : {} = Struct {};
    let List.259 : List I64 = CallByName List.28 List.178 List.260;
    ret List.259;
>>>>>>> af0e0d99

procedure Num.46 (#Attr.2, #Attr.3):
    let Num.273 : U8 = lowlevel NumCompare #Attr.2 #Attr.3;
    ret Num.273;

procedure Test.0 ():
    let Test.2 : List I64 = Array [4i64, 3i64, 2i64, 1i64];
    let Test.1 : List I64 = CallByName List.54 Test.2;
    ret Test.1;<|MERGE_RESOLUTION|>--- conflicted
+++ resolved
@@ -1,31 +1,16 @@
 procedure List.28 (#Attr.2, #Attr.3):
-<<<<<<< HEAD
-    let List.267 : List I64 = lowlevel ListSortWith { xs: `#Attr.#arg1` } #Attr.2 Num.46 #Attr.3;
+    let List.287 : List I64 = lowlevel ListSortWith { xs: `#Attr.#arg1` } #Attr.2 Num.46 #Attr.3;
     let Bool.14 : Int1 = lowlevel ListIsUnique #Attr.2;
     if Bool.14 then
-        ret List.267;
+        ret List.287;
     else
         decref #Attr.2;
-        ret List.267;
+        ret List.287;
 
-procedure List.54 (List.178):
-    let List.265 : {} = Struct {};
-    let List.264 : List I64 = CallByName List.28 List.178 List.265;
-    ret List.264;
-=======
-    let List.262 : List I64 = lowlevel ListSortWith { xs: `#Attr.#arg1` } #Attr.2 Num.46 #Attr.3;
-    let Bool.14 : Int1 = lowlevel ListIsUnique #Attr.2;
-    if Bool.14 then
-        ret List.262;
-    else
-        decref #Attr.2;
-        ret List.262;
-
-procedure List.54 (List.178):
-    let List.260 : {} = Struct {};
-    let List.259 : List I64 = CallByName List.28 List.178 List.260;
-    ret List.259;
->>>>>>> af0e0d99
+procedure List.54 (List.196):
+    let List.285 : {} = Struct {};
+    let List.284 : List I64 = CallByName List.28 List.196 List.285;
+    ret List.284;
 
 procedure Num.46 (#Attr.2, #Attr.3):
     let Num.273 : U8 = lowlevel NumCompare #Attr.2 #Attr.3;
