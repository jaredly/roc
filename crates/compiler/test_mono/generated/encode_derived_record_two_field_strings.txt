--- conflicted
+++ resolved
@@ -199,23 +199,7 @@
     let List.601 : List U8 = lowlevel ListConcat #Attr.2 #Attr.3;
     ret List.601;
 
-<<<<<<< HEAD
 procedure List.80 (#Derived_gen.15, #Derived_gen.16, #Derived_gen.17, #Derived_gen.18, #Derived_gen.19):
-    joinpoint List.647 List.439 List.440 List.441 List.442 List.443:
-        let List.649 : Int1 = CallByName Num.22 List.442 List.443;
-        if List.649 then
-            let List.658 : U8 = CallByName List.66 List.439 List.442;
-            let List.650 : [C {U64, Int1}, C {U64, Int1}] = CallByName TotallyNotJson.189 List.440 List.658;
-            let List.655 : U8 = 1i64;
-            let List.656 : U8 = GetTagId List.650;
-            let List.657 : Int1 = lowlevel Eq List.655 List.656;
-            if List.657 then
-                let List.444 : {U64, Int1} = UnionAtIndex (Id 1) (Index 0) List.650;
-                let List.653 : U64 = 1i64;
-                let List.652 : U64 = CallByName Num.19 List.442 List.653;
-                jump List.647 List.439 List.444 List.441 List.652 List.443;
-=======
-procedure List.80 (#Derived_gen.14, #Derived_gen.15, #Derived_gen.16, #Derived_gen.17, #Derived_gen.18):
     joinpoint List.648 List.440 List.441 List.442 List.443 List.444:
         let List.650 : Int1 = CallByName Num.22 List.443 List.444;
         if List.650 then
@@ -229,7 +213,6 @@
                 let List.654 : U64 = 1i64;
                 let List.653 : U64 = CallByName Num.51 List.443 List.654;
                 jump List.648 List.440 List.445 List.442 List.653 List.444;
->>>>>>> 2eb8326a
             else
                 dec List.440;
                 let List.446 : {U64, Int1} = UnionAtIndex (Id 0) (Index 0) List.651;
@@ -240,22 +223,9 @@
             let List.649 : [C {U64, Int1}, C {U64, Int1}] = TagId(1) List.441;
             ret List.649;
     in
-<<<<<<< HEAD
-    jump List.647 #Derived_gen.15 #Derived_gen.16 #Derived_gen.17 #Derived_gen.18 #Derived_gen.19;
+    jump List.648 #Derived_gen.15 #Derived_gen.16 #Derived_gen.17 #Derived_gen.18 #Derived_gen.19;
 
 procedure List.80 (#Derived_gen.20, #Derived_gen.21, #Derived_gen.22, #Derived_gen.23, #Derived_gen.24):
-    joinpoint List.576 List.439 List.440 List.441 List.442 List.443:
-        let List.578 : Int1 = CallByName Num.22 List.442 List.443;
-        if List.578 then
-            let List.585 : U8 = CallByName List.66 List.439 List.442;
-            let List.579 : List U8 = CallByName List.145 List.440 List.585 List.441;
-            let List.582 : U64 = 1i64;
-            let List.581 : U64 = CallByName Num.19 List.442 List.582;
-            jump List.576 List.439 List.579 List.441 List.581 List.443;
-=======
-    jump List.648 #Derived_gen.14 #Derived_gen.15 #Derived_gen.16 #Derived_gen.17 #Derived_gen.18;
-
-procedure List.80 (#Derived_gen.22, #Derived_gen.23, #Derived_gen.24, #Derived_gen.25, #Derived_gen.26):
     joinpoint List.577 List.440 List.441 List.442 List.443 List.444:
         let List.579 : Int1 = CallByName Num.22 List.443 List.444;
         if List.579 then
@@ -264,16 +234,11 @@
             let List.583 : U64 = 1i64;
             let List.582 : U64 = CallByName Num.51 List.443 List.583;
             jump List.577 List.440 List.580 List.442 List.582 List.444;
->>>>>>> 2eb8326a
         else
             dec List.440;
             ret List.441;
     in
-<<<<<<< HEAD
-    jump List.576 #Derived_gen.20 #Derived_gen.21 #Derived_gen.22 #Derived_gen.23 #Derived_gen.24;
-=======
-    jump List.577 #Derived_gen.22 #Derived_gen.23 #Derived_gen.24 #Derived_gen.25 #Derived_gen.26;
->>>>>>> 2eb8326a
+    jump List.577 #Derived_gen.20 #Derived_gen.21 #Derived_gen.22 #Derived_gen.23 #Derived_gen.24;
 
 procedure List.80 (#Derived_gen.35, #Derived_gen.36, #Derived_gen.37, #Derived_gen.38, #Derived_gen.39):
     joinpoint List.557 List.440 List.441 List.442 List.443 List.444:
