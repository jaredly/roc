--- conflicted
+++ resolved
@@ -91,7 +91,6 @@
     let Json.186 : Str = StructAtIndex 0 #Attr.12;
     inc Json.186;
     dec #Attr.12;
-<<<<<<< HEAD
     let Json.942 : I64 = 123i64;
     let Json.941 : U8 = CallByName Num.127 Json.942;
     let Json.938 : List U8 = CallByName List.4 Json.189 Json.941;
@@ -113,7 +112,6 @@
     let Json.914 : {List U8, U64} = Struct {Json.191, Json.926};
     let Json.915 : {} = Struct {};
     let Json.913 : {List U8, U64} = CallByName List.18 Json.187 Json.914 Json.915;
-    dec Json.187;
     let Json.193 : List U8 = StructAtIndex 0 Json.913;
     inc Json.193;
     dec Json.913;
@@ -152,7 +150,6 @@
     let Json.964 : {List U8, U64} = Struct {Json.191, Json.976};
     let Json.965 : {} = Struct {};
     let Json.963 : {List U8, U64} = CallByName List.18 Json.187 Json.964 Json.965;
-    dec Json.187;
     let Json.193 : List U8 = StructAtIndex 0 Json.963;
     inc Json.193;
     dec Json.963;
@@ -176,90 +173,6 @@
         let Json.917 : U64 = CallByName Num.20 Json.195 Json.918;
         let Json.916 : {List U8, U64} = Struct {Json.198, Json.917};
         ret Json.916;
-=======
-    let Json.524 : I64 = 123i64;
-    let Json.523 : U8 = CallByName Num.127 Json.524;
-    let Json.520 : List U8 = CallByName List.4 Json.145 Json.523;
-    let Json.522 : I64 = 34i64;
-    let Json.521 : U8 = CallByName Num.127 Json.522;
-    let Json.518 : List U8 = CallByName List.4 Json.520 Json.521;
-    let Json.519 : List U8 = CallByName Str.12 Json.142;
-    let Json.515 : List U8 = CallByName List.8 Json.518 Json.519;
-    let Json.517 : I64 = 34i64;
-    let Json.516 : U8 = CallByName Num.127 Json.517;
-    let Json.512 : List U8 = CallByName List.4 Json.515 Json.516;
-    let Json.514 : I64 = 58i64;
-    let Json.513 : U8 = CallByName Num.127 Json.514;
-    let Json.509 : List U8 = CallByName List.4 Json.512 Json.513;
-    let Json.511 : I64 = 91i64;
-    let Json.510 : U8 = CallByName Num.127 Json.511;
-    let Json.147 : List U8 = CallByName List.4 Json.509 Json.510;
-    let Json.508 : U64 = CallByName List.6 Json.143;
-    let Json.496 : {List U8, U64} = Struct {Json.147, Json.508};
-    let Json.497 : {} = Struct {};
-    let Json.495 : {List U8, U64} = CallByName List.18 Json.143 Json.496 Json.497;
-    let Json.149 : List U8 = StructAtIndex 0 Json.495;
-    inc Json.149;
-    dec Json.495;
-    let Json.494 : I64 = 93i64;
-    let Json.493 : U8 = CallByName Num.127 Json.494;
-    let Json.490 : List U8 = CallByName List.4 Json.149 Json.493;
-    let Json.492 : I64 = 125i64;
-    let Json.491 : U8 = CallByName Num.127 Json.492;
-    let Json.489 : List U8 = CallByName List.4 Json.490 Json.491;
-    ret Json.489;
-
-procedure Json.144 (Json.145, Json.486, #Attr.12):
-    let Json.143 : List [] = StructAtIndex 1 #Attr.12;
-    inc Json.143;
-    let Json.142 : Str = StructAtIndex 0 #Attr.12;
-    inc Json.142;
-    dec #Attr.12;
-    let Json.574 : I64 = 123i64;
-    let Json.573 : U8 = CallByName Num.127 Json.574;
-    let Json.570 : List U8 = CallByName List.4 Json.145 Json.573;
-    let Json.572 : I64 = 34i64;
-    let Json.571 : U8 = CallByName Num.127 Json.572;
-    let Json.568 : List U8 = CallByName List.4 Json.570 Json.571;
-    let Json.569 : List U8 = CallByName Str.12 Json.142;
-    let Json.565 : List U8 = CallByName List.8 Json.568 Json.569;
-    let Json.567 : I64 = 34i64;
-    let Json.566 : U8 = CallByName Num.127 Json.567;
-    let Json.562 : List U8 = CallByName List.4 Json.565 Json.566;
-    let Json.564 : I64 = 58i64;
-    let Json.563 : U8 = CallByName Num.127 Json.564;
-    let Json.559 : List U8 = CallByName List.4 Json.562 Json.563;
-    let Json.561 : I64 = 91i64;
-    let Json.560 : U8 = CallByName Num.127 Json.561;
-    let Json.147 : List U8 = CallByName List.4 Json.559 Json.560;
-    let Json.558 : U64 = CallByName List.6 Json.143;
-    let Json.546 : {List U8, U64} = Struct {Json.147, Json.558};
-    let Json.547 : {} = Struct {};
-    let Json.545 : {List U8, U64} = CallByName List.18 Json.143 Json.546 Json.547;
-    let Json.149 : List U8 = StructAtIndex 0 Json.545;
-    inc Json.149;
-    dec Json.545;
-    let Json.544 : I64 = 93i64;
-    let Json.543 : U8 = CallByName Num.127 Json.544;
-    let Json.540 : List U8 = CallByName List.4 Json.149 Json.543;
-    let Json.542 : I64 = 125i64;
-    let Json.541 : U8 = CallByName Num.127 Json.542;
-    let Json.539 : List U8 = CallByName List.4 Json.540 Json.541;
-    ret Json.539;
-
-procedure Json.146 (Json.488, Json.152):
-    let Json.150 : List U8 = StructAtIndex 0 Json.488;
-    inc Json.150;
-    let Json.151 : U64 = StructAtIndex 1 Json.488;
-    dec Json.488;
-    let Json.507 : {} = Struct {};
-    let Json.153 : List U8 = CallByName Encode.24 Json.150 Json.152 Json.507;
-    joinpoint Json.502 Json.154:
-        let Json.500 : U64 = 1i64;
-        let Json.499 : U64 = CallByName Num.20 Json.151 Json.500;
-        let Json.498 : {List U8, U64} = Struct {Json.154, Json.499};
-        ret Json.498;
->>>>>>> ef5c4735
     in
     let Json.924 : U64 = 1i64;
     let Json.921 : Int1 = CallByName Num.24 Json.195 Json.924;
@@ -269,7 +182,6 @@
         let Json.919 : List U8 = CallByName List.4 Json.197 Json.922;
         jump Json.920 Json.919;
     else
-<<<<<<< HEAD
         jump Json.920 Json.197;
 
 procedure Json.190 (Json.906, Json.196):
@@ -279,28 +191,11 @@
     dec Json.906;
     let Json.975 : {} = Struct {};
     let Json.197 : List U8 = CallByName Encode.24 Json.194 Json.196 Json.975;
-    dec Json.194;
     joinpoint Json.970 Json.198:
         let Json.968 : U64 = 1i64;
         let Json.967 : U64 = CallByName Num.20 Json.195 Json.968;
         let Json.966 : {List U8, U64} = Struct {Json.198, Json.967};
         ret Json.966;
-=======
-        jump Json.502 Json.153;
-
-procedure Json.146 (Json.488, Json.152):
-    let Json.150 : List U8 = StructAtIndex 0 Json.488;
-    inc Json.150;
-    let Json.151 : U64 = StructAtIndex 1 Json.488;
-    dec Json.488;
-    let Json.557 : {} = Struct {};
-    let Json.153 : List U8 = CallByName Encode.24 Json.150 Json.152 Json.557;
-    joinpoint Json.552 Json.154:
-        let Json.550 : U64 = 1i64;
-        let Json.549 : U64 = CallByName Num.20 Json.151 Json.550;
-        let Json.548 : {List U8, U64} = Struct {Json.154, Json.549};
-        ret Json.548;
->>>>>>> ef5c4735
     in
     let Json.974 : U64 = 1i64;
     let Json.971 : Int1 = CallByName Num.24 Json.195 Json.974;
