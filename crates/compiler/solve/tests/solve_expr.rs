#[macro_use]
extern crate pretty_assertions;
#[macro_use]
extern crate indoc;

extern crate bumpalo;

mod helpers;

#[cfg(test)]
mod solve_expr {
    use crate::helpers::with_larger_debug_stack;
    use lazy_static::lazy_static;
    use regex::Regex;
    use roc_can::{
        abilities::ImplKey,
        traverse::{find_ability_member_and_owning_type_at, find_type_at},
    };
    use roc_load::LoadedModule;
    use roc_module::symbol::{Interns, ModuleId};
    use roc_problem::can::Problem;
    use roc_region::all::{LineColumn, LineColumnRegion, LineInfo, Region};
    use roc_reporting::report::{can_problem, type_problem, RocDocAllocator};
    use roc_solve_problem::TypeError;
    use roc_types::{
        pretty_print::{name_and_print_var, DebugPrint},
        types::MemberImpl,
    };
    use std::path::PathBuf;

    // HELPERS

    lazy_static! {
        static ref RE_TYPE_QUERY: Regex =
            Regex::new(r#"(?P<where>\^+)(?:\{-(?P<sub>\d+)\})?"#).unwrap();
    }

    #[derive(Debug, Clone, Copy)]
    struct TypeQuery(Region);

    fn parse_queries(src: &str) -> Vec<TypeQuery> {
        let line_info = LineInfo::new(src);
        let mut queries = vec![];
        let mut consecutive_query_lines = 0;
        for (i, line) in src.lines().enumerate() {
            let mut queries_on_line = RE_TYPE_QUERY.captures_iter(line).into_iter().peekable();

            if queries_on_line.peek().is_none() {
                consecutive_query_lines = 0;
                continue;
            } else {
                consecutive_query_lines += 1;
            }

            for capture in queries_on_line {
                let wher = capture.name("where").unwrap();
                let subtract_col = capture
                    .name("sub")
                    .and_then(|m| str::parse(m.as_str()).ok())
                    .unwrap_or(0);
                let (start, end) = (wher.start() as u32, wher.end() as u32);
                let (start, end) = (start - subtract_col, end - subtract_col);
                let last_line = i as u32 - consecutive_query_lines;
                let start_lc = LineColumn {
                    line: last_line,
                    column: start,
                };
                let end_lc = LineColumn {
                    line: last_line,
                    column: end,
                };
                let lc_region = LineColumnRegion::new(start_lc, end_lc);
                let region = line_info.convert_line_column_region(lc_region);

                queries.push(TypeQuery(region));
            }
        }
        queries
    }

    fn run_load_and_infer(src: &str) -> Result<(LoadedModule, String), std::io::Error> {
        use bumpalo::Bump;
        use tempfile::tempdir;

        let arena = &Bump::new();

        let module_src;
        let temp;
        if src.starts_with("app") {
            // this is already a module
            module_src = src;
        } else {
            // this is an expression, promote it to a module
            temp = promote_expr_to_module(src);
            module_src = &temp;
        }

        let exposed_types = Default::default();
        let loaded = {
            let dir = tempdir()?;
            let filename = PathBuf::from("Test.roc");
            let file_path = dir.path().join(filename);
            let result = roc_load::load_and_typecheck_str(
                arena,
                file_path,
                module_src,
                dir.path().to_path_buf(),
                exposed_types,
                roc_target::TargetInfo::default_x86_64(),
                roc_reporting::report::RenderTarget::Generic,
                roc_reporting::report::DEFAULT_PALETTE,
            );

            dir.close()?;

            result
        };

        let loaded = loaded.expect("failed to load module");
        Ok((loaded, module_src.to_string()))
    }

    fn format_problems(
        src: &str,
        home: ModuleId,
        interns: &Interns,
        can_problems: Vec<Problem>,
        type_problems: Vec<TypeError>,
    ) -> (String, String) {
        let filename = PathBuf::from("test.roc");
        let src_lines: Vec<&str> = src.split('\n').collect();
        let lines = LineInfo::new(src);
        let alloc = RocDocAllocator::new(&src_lines, home, interns);

        let mut can_reports = vec![];
        let mut type_reports = vec![];

        for problem in can_problems {
            let report = can_problem(&alloc, &lines, filename.clone(), problem.clone());
            can_reports.push(report.pretty(&alloc));
        }

        for problem in type_problems {
            if let Some(report) = type_problem(&alloc, &lines, filename.clone(), problem.clone()) {
                type_reports.push(report.pretty(&alloc));
            }
        }

        let mut can_reports_buf = String::new();
        let mut type_reports_buf = String::new();
        use roc_reporting::report::CiWrite;
        alloc
            .stack(can_reports)
            .1
            .render_raw(70, &mut CiWrite::new(&mut can_reports_buf))
            .unwrap();
        alloc
            .stack(type_reports)
            .1
            .render_raw(70, &mut CiWrite::new(&mut type_reports_buf))
            .unwrap();

        (can_reports_buf, type_reports_buf)
    }

    fn infer_eq_help(src: &str) -> Result<(String, String, String), std::io::Error> {
        let (
            LoadedModule {
                module_id: home,
                mut can_problems,
                mut type_problems,
                interns,
                mut solved,
                mut exposed_to_host,
                abilities_store,
                ..
            },
            src,
        ) = run_load_and_infer(src)?;

        let mut can_problems = can_problems.remove(&home).unwrap_or_default();
        let type_problems = type_problems.remove(&home).unwrap_or_default();

        // Disregard UnusedDef problems, because those are unavoidable when
        // returning a function from the test expression.
        can_problems.retain(|prob| {
            !matches!(
                prob,
                roc_problem::can::Problem::UnusedDef(_, _)
                    | roc_problem::can::Problem::UnusedBranchDef(..)
            )
        });

        let (can_problems, type_problems) =
            format_problems(&src, home, &interns, can_problems, type_problems);

        let subs = solved.inner_mut();

        exposed_to_host.retain(|s, _| !abilities_store.is_specialization_name(*s));

        debug_assert!(exposed_to_host.len() == 1, "{:?}", exposed_to_host);
        let (_symbol, variable) = exposed_to_host.into_iter().next().unwrap();
        let actual_str = name_and_print_var(variable, subs, home, &interns, DebugPrint::NOTHING);

        Ok((type_problems, can_problems, actual_str))
    }

    fn promote_expr_to_module(src: &str) -> String {
        let mut buffer = String::from(indoc!(
            r#"
            app "test"
                imports []
                provides [main] to "./platform"

            main =
            "#
        ));

        for line in src.lines() {
            // indent the body!
            buffer.push_str("    ");
            buffer.push_str(line);
            buffer.push('\n');
        }

        buffer
    }

    fn infer_eq(src: &str, expected: &str) {
        let (_, can_problems, actual) = infer_eq_help(src).unwrap();

        assert!(
            can_problems.is_empty(),
            "Canonicalization problems: {}",
            can_problems
        );

        assert_eq!(actual, expected.to_string());
    }

    fn infer_eq_without_problem(src: &str, expected: &str) {
        let (type_problems, can_problems, actual) = infer_eq_help(src).unwrap();

        assert!(
            can_problems.is_empty(),
            "Canonicalization problems: {}",
            can_problems
        );

        if !type_problems.is_empty() {
            // fail with an assert, but print the problems normally so rust doesn't try to diff
            // an empty vec with the problems.
            panic!(
                "expected:\n{:?}\ninferred:\n{:?}\nproblems:\n{}",
                expected, actual, type_problems,
            );
        }
        assert_eq!(actual, expected.to_string());
    }

    #[derive(Default)]
    struct InferOptions {
        print_only_under_alias: bool,
        allow_errors: bool,
    }

    fn infer_queries_help(src: &str, expected: impl FnOnce(&str), options: InferOptions) {
        let (
            LoadedModule {
                module_id: home,
                mut can_problems,
                mut type_problems,
                mut declarations_by_id,
                mut solved,
                interns,
                abilities_store,
                ..
            },
            src,
        ) = run_load_and_infer(src).unwrap();

        let decls = declarations_by_id.remove(&home).unwrap();
        let subs = solved.inner_mut();

        let can_problems = can_problems.remove(&home).unwrap_or_default();
        let type_problems = type_problems.remove(&home).unwrap_or_default();

        let (can_problems, type_problems) =
            format_problems(&src, home, &interns, can_problems, type_problems);

        if !options.allow_errors {
            assert!(
                can_problems.is_empty(),
                "Canonicalization problems: {}",
                can_problems
            );
            assert!(type_problems.is_empty(), "Type problems: {}", type_problems);
        }

        let queries = parse_queries(&src);
        assert!(!queries.is_empty(), "No queries provided!");

        let mut solved_queries = Vec::with_capacity(queries.len());
        for TypeQuery(region) in queries.into_iter() {
            let start = region.start().offset;
            let end = region.end().offset;
            let text = &src[start as usize..end as usize];
            let var = find_type_at(region, &decls)
                .unwrap_or_else(|| panic!("No type for {:?} ({:?})!", &text, region));

            let snapshot = subs.snapshot();
            let actual_str = name_and_print_var(
                var,
                subs,
                home,
                &interns,
                DebugPrint {
                    print_lambda_sets: true,
                    print_only_under_alias: options.print_only_under_alias,
                    ignore_polarity: true,
                },
            );
            subs.rollback_to(snapshot);

            let elaborated =
                match find_ability_member_and_owning_type_at(region, &decls, &abilities_store) {
                    Some((spec_type, spec_symbol)) => {
                        format!(
                            "{}#{}({}) : {}",
                            spec_type.as_str(&interns),
                            text,
                            spec_symbol.ident_id().index(),
                            actual_str
                        )
                    }
                    None => {
                        format!("{} : {}", text, actual_str)
                    }
                };

            solved_queries.push(elaborated);
        }

        let pretty_solved_queries = solved_queries.join("\n");

        expected(&pretty_solved_queries);
    }

    macro_rules! infer_queries {
        ($program:expr, @$queries:literal $($option:ident: $value:expr)*) => {
            infer_queries_help($program, |golden| insta::assert_snapshot!(golden, @$queries), InferOptions {
                $($option: $value,)* ..InferOptions::default()
            })
        };
    }

    fn check_inferred_abilities<'a, I>(src: &'a str, expected_specializations: I)
    where
        I: IntoIterator<Item = (&'a str, &'a str)>,
    {
        let LoadedModule {
            module_id: home,
            mut can_problems,
            mut type_problems,
            interns,
            abilities_store,
            ..
        } = run_load_and_infer(src).unwrap().0;

        let can_problems = can_problems.remove(&home).unwrap_or_default();
        let type_problems = type_problems.remove(&home).unwrap_or_default();

        assert_eq!(can_problems, Vec::new(), "Canonicalization problems: ");

        if !type_problems.is_empty() {
            eprintln!("{:?}", type_problems);
            panic!();
        }

        let known_specializations = abilities_store.iter_declared_implementations().filter_map(
            |(impl_key, member_impl)| match member_impl {
                MemberImpl::Impl(impl_symbol) => {
                    dbg!(impl_symbol);
                    let specialization = abilities_store.specialization_info(*impl_symbol).expect(
                        "declared implementations should be resolved conclusively after solving",
                    );
                    Some((impl_key, specialization.clone()))
                }
                MemberImpl::Error => None,
            },
        );

        use std::collections::HashSet;
        let pretty_specializations = known_specializations
            .into_iter()
            .map(|(impl_key, _)| {
                let ImplKey {
                    opaque,
                    ability_member,
                } = impl_key;
                let member_data = abilities_store.member_def(ability_member).unwrap();
                let member_str = ability_member.as_str(&interns);
                let ability_str = member_data.parent_ability.as_str(&interns);
                (
                    format!("{}:{}", ability_str, member_str),
                    opaque.as_str(&interns),
                )
            })
            .collect::<HashSet<_>>();

        for (parent, specialization) in expected_specializations.into_iter() {
            let has_the_one = pretty_specializations
                .iter()
                // references are annoying so we do this
                .any(|(p, s)| p == parent && s == &specialization);
            assert!(
                has_the_one,
                "{:#?} not in {:#?}",
                (parent, specialization),
                pretty_specializations,
            );
        }
    }

    #[test]
    fn int_literal() {
        infer_eq("5", "Num *");
    }

    #[test]
    fn float_literal() {
        infer_eq("0.5", "Float *");
    }

    #[test]
    fn dec_literal() {
        infer_eq(
            indoc!(
                r#"
                    val : Dec
                    val = 1.2

                    val
                "#
            ),
            "Dec",
        );
    }

    #[test]
    fn string_literal() {
        infer_eq(
            indoc!(
                r#"
                    "type inference!"
                "#
            ),
            "Str",
        );
    }

    #[test]
    fn empty_string() {
        infer_eq(
            indoc!(
                r#"
                    ""
                "#
            ),
            "Str",
        );
    }

    #[test]
    fn string_starts_with() {
        infer_eq_without_problem(
            indoc!(
                r#"
                Str.startsWith
                "#
            ),
            "Str, Str -> Bool",
        );
    }

    #[test]
    fn string_from_int() {
        infer_eq_without_problem(
            indoc!(
                r#"
                Num.toStr
                "#
            ),
            "Num * -> Str",
        );
    }

    #[test]
    fn string_from_utf8() {
        infer_eq_without_problem(
            indoc!(
                r#"
                Str.fromUtf8
                "#
            ),
            "List U8 -> Result Str [BadUtf8 Utf8ByteProblem Nat]",
        );
    }

    // #[test]
    // fn block_string_literal() {
    //     infer_eq(
    //         indoc!(
    //             r#"
    //             """type
    //             inference!"""
    //         "#
    //         ),
    //         "Str",
    //     );
    // }

    // LIST

    #[test]
    fn empty_list() {
        infer_eq(
            indoc!(
                r#"
                    []
                "#
            ),
            "List *",
        );
    }

    #[test]
    fn list_of_lists() {
        infer_eq(
            indoc!(
                r#"
                    [[]]
                "#
            ),
            "List (List *)",
        );
    }

    #[test]
    fn triple_nested_list() {
        infer_eq(
            indoc!(
                r#"
                    [[[]]]
                "#
            ),
            "List (List (List *))",
        );
    }

    #[test]
    fn nested_empty_list() {
        infer_eq(
            indoc!(
                r#"
                    [[], [[]]]
                "#
            ),
            "List (List (List *))",
        );
    }

    #[test]
    fn concat_different_types() {
        infer_eq(
            indoc!(
                r#"
                empty = []
                one = List.concat [1] empty
                str = List.concat ["blah"] empty

                empty
            "#
            ),
            "List *",
        );
    }

    #[test]
    fn list_of_one_int() {
        infer_eq(
            indoc!(
                r#"
                    [42]
                "#
            ),
            "List (Num *)",
        );
    }

    #[test]
    fn triple_nested_int_list() {
        infer_eq(
            indoc!(
                r#"
                    [[[5]]]
                "#
            ),
            "List (List (List (Num *)))",
        );
    }

    #[test]
    fn list_of_ints() {
        infer_eq(
            indoc!(
                r#"
                    [1, 2, 3]
                "#
            ),
            "List (Num *)",
        );
    }

    #[test]
    fn nested_list_of_ints() {
        infer_eq(
            indoc!(
                r#"
                    [[1], [2, 3]]
                "#
            ),
            "List (List (Num *))",
        );
    }

    #[test]
    fn list_of_one_string() {
        infer_eq(
            indoc!(
                r#"
                    ["cowabunga"]
                "#
            ),
            "List Str",
        );
    }

    #[test]
    fn triple_nested_string_list() {
        infer_eq(
            indoc!(
                r#"
                    [[["foo"]]]
                "#
            ),
            "List (List (List Str))",
        );
    }

    #[test]
    fn list_of_strings() {
        infer_eq(
            indoc!(
                r#"
                    ["foo", "bar"]
                "#
            ),
            "List Str",
        );
    }

    // INTERPOLATED STRING

    #[test]
    fn infer_interpolated_string() {
        infer_eq(
            indoc!(
                r#"
                whatItIs = "great"

                "type inference is \(whatItIs)!"
            "#
            ),
            "Str",
        );
    }

    #[test]
    fn infer_interpolated_var() {
        infer_eq(
            indoc!(
                r#"
                whatItIs = "great"

                str = "type inference is \(whatItIs)!"

                whatItIs
            "#
            ),
            "Str",
        );
    }

    #[test]
    fn infer_interpolated_field() {
        infer_eq(
            indoc!(
                r#"
                rec = { whatItIs: "great" }

                str = "type inference is \(rec.whatItIs)!"

                rec
            "#
            ),
            "{ whatItIs : Str }",
        );
    }

    // LIST MISMATCH

    #[test]
    fn mismatch_heterogeneous_list() {
        infer_eq(
            indoc!(
                r#"
                    ["foo", 5]
                "#
            ),
            "List <type mismatch>",
        );
    }

    #[test]
    fn mismatch_heterogeneous_nested_list() {
        infer_eq(
            indoc!(
                r#"
                    [["foo", 5]]
                "#
            ),
            "List (List <type mismatch>)",
        );
    }

    #[test]
    fn mismatch_heterogeneous_nested_empty_list() {
        infer_eq(
            indoc!(
                r#"
                [[1], [[]]]
            "#
            ),
            "List <type mismatch>",
        );
    }

    // CLOSURE

    #[test]
    fn always_return_empty_record() {
        infer_eq(
            indoc!(
                r#"
                    \_ -> {}
                "#
            ),
            "* -> {}",
        );
    }

    #[test]
    fn two_arg_return_int() {
        infer_eq(
            indoc!(
                r#"
                    \_, _ -> 42
                "#
            ),
            "*, * -> Num *",
        );
    }

    #[test]
    fn three_arg_return_string() {
        infer_eq(
            indoc!(
                r#"
                    \_, _, _ -> "test!"
                "#
            ),
            "*, *, * -> Str",
        );
    }

    // DEF

    #[test]
    fn def_empty_record() {
        infer_eq(
            indoc!(
                r#"
                    foo = {}

                    foo
                "#
            ),
            "{}",
        );
    }

    #[test]
    fn def_string() {
        infer_eq(
            indoc!(
                r#"
                    str = "thing"

                    str
                "#
            ),
            "Str",
        );
    }

    #[test]
    fn def_1_arg_closure() {
        infer_eq(
            indoc!(
                r#"
                    fn = \_ -> {}

                    fn
                "#
            ),
            "* -> {}",
        );
    }

    #[test]
    fn applied_tag() {
        infer_eq_without_problem(
            indoc!(
                r#"
                List.map ["a", "b"] \elem -> Foo elem
                "#
            ),
            "List [Foo Str]",
        )
    }

    // Tests (TagUnion, Func)
    #[test]
    fn applied_tag_function() {
        infer_eq_without_problem(
            indoc!(
                r#"
                foo = Foo

                foo "hi"
                "#
            ),
            "[Foo Str]",
        )
    }

    // Tests (TagUnion, Func)
    #[test]
    fn applied_tag_function_list_map() {
        infer_eq_without_problem(
            indoc!(
                r#"
                List.map ["a", "b"] Foo
                "#
            ),
            "List [Foo Str]",
        )
    }

    // Tests (TagUnion, Func)
    #[test]
    fn applied_tag_function_list() {
        infer_eq_without_problem(
            indoc!(
                r#"
                [\x -> Bar x, Foo]
                "#
            ),
            "List (a -> [Bar a, Foo a])",
        )
    }

    // Tests (Func, TagUnion)
    #[test]
    fn applied_tag_function_list_other_way() {
        infer_eq_without_problem(
            indoc!(
                r#"
                [Foo, \x -> Bar x]
                "#
            ),
            "List (a -> [Bar a, Foo a])",
        )
    }

    // Tests (Func, TagUnion)
    #[test]
    fn applied_tag_function_record() {
        infer_eq_without_problem(
            indoc!(
                r#"
                foo = Foo

                {
                    x: [foo, Foo],
                    y: [foo, \x -> Foo x],
                    z: [foo, \x,y  -> Foo x y]
                }
                "#
            ),
            "{ x : List [Foo], y : List (a -> [Foo a]), z : List (b, c -> [Foo b c]) }",
        )
    }

    // Tests (TagUnion, Func)
    #[test]
    fn applied_tag_function_with_annotation() {
        infer_eq_without_problem(
            indoc!(
                r#"
                x : List [Foo I64]
                x = List.map [1, 2] Foo

                x
                "#
            ),
            "List [Foo I64]",
        )
    }

    #[test]
    fn def_2_arg_closure() {
        infer_eq(
            indoc!(
                r#"
                    func = \_, _ -> 42

                    func
                "#
            ),
            "*, * -> Num *",
        );
    }

    #[test]
    fn def_3_arg_closure() {
        infer_eq(
            indoc!(
                r#"
                    f = \_, _, _ -> "test!"

                    f
                "#
            ),
            "*, *, * -> Str",
        );
    }

    #[test]
    fn def_multiple_functions() {
        infer_eq(
            indoc!(
                r#"
                    a = \_, _, _ -> "test!"

                    b = a

                    b
                "#
            ),
            "*, *, * -> Str",
        );
    }

    #[test]
    fn def_multiple_strings() {
        infer_eq(
            indoc!(
                r#"
                    a = "test!"

                    b = a

                    b
                "#
            ),
            "Str",
        );
    }

    #[test]
    fn def_multiple_ints() {
        infer_eq(
            indoc!(
                r#"
                    c = b

                    b = a

                    a = 42

                    c
                "#
            ),
            "Num *",
        );
    }

    #[test]
    fn def_returning_closure() {
        infer_eq(
            indoc!(
                r#"
                    f = \z -> z
                    g = \z -> z

                    (\x ->
                        a = f x
                        b = g x
                        x
                    )
                "#
            ),
            "a -> a",
        );
    }

    // CALLING FUNCTIONS

    #[test]
    fn call_returns_int() {
        infer_eq(
            indoc!(
                r#"
                    alwaysFive = \_ -> 5

                    alwaysFive "stuff"
                "#
            ),
            "Num *",
        );
    }

    #[test]
    fn identity_returns_given_type() {
        infer_eq(
            indoc!(
                r#"
                    identity = \a -> a

                    identity "hi"
                "#
            ),
            "Str",
        );
    }

    #[test]
    fn identity_infers_principal_type() {
        infer_eq(
            indoc!(
                r#"
                    identity = \x -> x

                    y = identity 5

                    identity
                "#
            ),
            "a -> a",
        );
    }

    #[test]
    fn identity_works_on_incompatible_types() {
        infer_eq(
            indoc!(
                r#"
                    identity = \a -> a

                    x = identity 5
                    y = identity "hi"

                    x
                "#
            ),
            "Num *",
        );
    }

    #[test]
    fn call_returns_list() {
        infer_eq(
            indoc!(
                r#"
                    enlist = \val -> [val]

                    enlist 5
                "#
            ),
            "List (Num *)",
        );
    }

    #[test]
    fn indirect_always() {
        infer_eq(
            indoc!(
                r#"
                    always = \val -> (\_ -> val)
                    alwaysFoo = always "foo"

                    alwaysFoo 42
                "#
            ),
            "Str",
        );
    }

    #[test]
    fn pizza_desugar() {
        infer_eq(
            indoc!(
                r#"
                    1 |> (\a -> a)
                "#
            ),
            "Num *",
        );
    }

    #[test]
    fn pizza_desugar_two_arguments() {
        infer_eq(
            indoc!(
                r#"
                always2 = \a, _ -> a

                1 |> always2 "foo"
                "#
            ),
            "Num *",
        );
    }

    #[test]
    fn anonymous_identity() {
        infer_eq(
            indoc!(
                r#"
                    (\a -> a) 3.14
                "#
            ),
            "Float *",
        );
    }

    #[test]
    fn identity_of_identity() {
        infer_eq(
            indoc!(
                r#"
                    (\val -> val) (\val -> val)
                "#
            ),
            "a -> a",
        );
    }

    #[test]
    fn recursive_identity() {
        infer_eq(
            indoc!(
                r#"
                    identity = \val -> val

                    identity identity
                "#
            ),
            "a -> a",
        );
    }

    #[test]
    fn identity_function() {
        infer_eq(
            indoc!(
                r#"
                    \val -> val
                "#
            ),
            "a -> a",
        );
    }

    #[test]
    fn use_apply() {
        infer_eq(
            indoc!(
                r#"
                identity = \a -> a
                apply = \f, x -> f x

                apply identity 5
                "#
            ),
            "Num *",
        );
    }

    #[test]
    fn apply_function() {
        infer_eq(
            indoc!(
                r#"
                    \f, x -> f x
                "#
            ),
            "(a -> b), a -> b",
        );
    }

    // #[test]
    // TODO FIXME this should pass, but instead fails to canonicalize
    // fn use_flip() {
    //     infer_eq(
    //         indoc!(
    //             r#"
    //                 flip = \f -> (\a b -> f b a)
    //                 neverendingInt = \f int -> f int
    //                 x = neverendingInt (\a -> a) 5

    //                 flip neverendingInt
    //             "#
    //         ),
    //         "(Num *, (a -> a)) -> Num *",
    //     );
    // }

    #[test]
    fn flip_function() {
        infer_eq(
            indoc!(
                r#"
                    \f -> (\a, b -> f b a)
                "#
            ),
            "(a, b -> c) -> (b, a -> c)",
        );
    }

    #[test]
    fn always_function() {
        infer_eq(
            indoc!(
                r#"
                    \val -> \_ -> val
                "#
            ),
            "a -> (* -> a)",
        );
    }

    #[test]
    fn pass_a_function() {
        infer_eq(
            indoc!(
                r#"
                    \f -> f {}
                "#
            ),
            "({} -> a) -> a",
        );
    }

    // OPERATORS

    // #[test]
    // fn div_operator() {
    //     infer_eq(
    //         indoc!(
    //             r#"
    //             \l r -> l / r
    //         "#
    //         ),
    //         "F64, F64 -> F64",
    //     );
    // }

    //     #[test]
    //     fn basic_float_division() {
    //         infer_eq(
    //             indoc!(
    //                 r#"
    //                 1 / 2
    //             "#
    //             ),
    //             "F64",
    //         );
    //     }

    //     #[test]
    //     fn basic_int_division() {
    //         infer_eq(
    //             indoc!(
    //                 r#"
    //                 1 // 2
    //             "#
    //             ),
    //             "Num *",
    //         );
    //     }

    //     #[test]
    //     fn basic_addition() {
    //         infer_eq(
    //             indoc!(
    //                 r#"
    //                 1 + 2
    //             "#
    //             ),
    //             "Num *",
    //         );
    //     }

    // #[test]
    // fn basic_circular_type() {
    //     infer_eq(
    //         indoc!(
    //             r#"
    //             \x -> x x
    //         "#
    //         ),
    //         "<Type Mismatch: Circular Type>",
    //     );
    // }

    // #[test]
    // fn y_combinator_has_circular_type() {
    //     assert_eq!(
    //         infer(indoc!(r#"
    //             \f -> (\x -> f x x) (\x -> f x x)
    //         "#)),
    //         Erroneous(Problem::CircularType)
    //     );
    // }

    // #[test]
    // fn no_higher_ranked_types() {
    //     // This should error because it can't type of alwaysFive
    //     infer_eq(
    //         indoc!(
    //             r#"
    //             \always -> [always [], always ""]
    //        "#
    //         ),
    //         "<type mismatch>",
    //     );
    // }

    #[test]
    fn always_with_list() {
        infer_eq(
            indoc!(
                r#"
                    alwaysFive = \_ -> 5

                    [alwaysFive "foo", alwaysFive []]
                "#
            ),
            "List (Num *)",
        );
    }

    #[test]
    fn if_with_int_literals() {
        infer_eq(
            indoc!(
                r#"
                    if Bool.true then
                        42
                    else
                        24
                "#
            ),
            "Num *",
        );
    }

    #[test]
    fn when_with_int_literals() {
        infer_eq(
            indoc!(
                r#"
                    when 1 is
                    1 -> 2
                    3 -> 4
                "#
            ),
            "Num *",
        );
    }

    // RECORDS

    #[test]
    fn empty_record() {
        infer_eq("{}", "{}");
    }

    #[test]
    fn one_field_record() {
        infer_eq("{ x: 5 }", "{ x : Num * }");
    }

    #[test]
    fn two_field_record() {
        infer_eq("{ x: 5, y : 3.14 }", "{ x : Num *, y : Float * }");
    }

    #[test]
    fn record_literal_accessor() {
        infer_eq("{ x: 5, y : 3.14 }.x", "Num *");
    }

    #[test]
    fn record_arg() {
        infer_eq("\\rec -> rec.x", "{ x : a }* -> a");
    }

    #[test]
    fn record_with_bound_var() {
        infer_eq(
            indoc!(
                r#"
                    fn = \rec ->
                        x = rec.x

                        rec

                    fn
                "#
            ),
            "{ x : a }b -> { x : a }b",
        );
    }

    #[test]
    fn using_type_signature() {
        infer_eq(
            indoc!(
                r#"
                    bar : custom -> custom
                    bar = \x -> x

                    bar
                "#
            ),
            "custom -> custom",
        );
    }

    #[test]
    fn type_signature_without_body() {
        infer_eq(
            indoc!(
                r#"
                    foo: Str -> {}

                    foo "hi"
                "#
            ),
            "{}",
        );
    }

    #[test]
    fn type_signature_without_body_rigid() {
        infer_eq(
            indoc!(
                r#"
                    foo : Num * -> custom

                    foo 2
                "#
            ),
            "custom",
        );
    }

    #[test]
    fn accessor_function() {
        infer_eq(".foo", "{ foo : a }* -> a");
    }

    #[test]
    fn type_signature_without_body_record() {
        infer_eq(
            indoc!(
                r#"
                    { x, y } : { x : ({} -> custom), y : {} }

                    x
                "#
            ),
            "{} -> custom",
        );
    }

    #[test]
    fn empty_record_pattern() {
        infer_eq(
            indoc!(
                r#"
                # technically, an empty record can be destructured
                thunk = \{} -> 42

                xEmpty = if thunk {} == 42 then { x: {} } else { x: {} }

                when xEmpty is
                    { x: {} } -> {}
                "#
            ),
            "{}",
        );
    }

    #[test]
    fn record_type_annotation() {
        // check that a closed record remains closed
        infer_eq(
            indoc!(
                r#"
                foo : { x : custom } -> custom
                foo = \{ x } -> x

                foo
            "#
            ),
            "{ x : custom } -> custom",
        );
    }

    #[test]
    fn record_update() {
        infer_eq(
            indoc!(
                r#"
                    user = { year: "foo", name: "Sam" }

                    { user & year: "foo" }
                "#
            ),
            "{ name : Str, year : Str }",
        );
    }

    #[test]
    fn bare_tag() {
        infer_eq(
            indoc!(
                r#"
                    Foo
                "#
            ),
            "[Foo]",
        );
    }

    #[test]
    fn single_tag_pattern() {
        infer_eq(
            indoc!(
                r#"
                    \Foo -> 42
                "#
            ),
            "[Foo] -> Num *",
        );
    }

    #[test]
    fn two_tag_pattern() {
        infer_eq(
            indoc!(
                r#"
                    \x ->
                        when x is
                            True -> 1
                            False -> 0
                "#
            ),
            "[False, True] -> Num *",
        );
    }

    #[test]
    fn tag_application() {
        infer_eq(
            indoc!(
                r#"
                    Foo "happy" 12
                "#
            ),
            "[Foo Str (Num *)]",
        );
    }

    #[test]
    fn record_extraction() {
        infer_eq(
            indoc!(
                r#"
                    f = \x ->
                        when x is
                            { a, b: _ } -> a

                    f
                "#
            ),
            "{ a : a, b : * }* -> a",
        );
    }

    #[test]
    fn record_field_pattern_match_with_guard() {
        infer_eq(
            indoc!(
                r#"
                    when { x: 5 } is
                        { x: 4 } -> 4
                "#
            ),
            "Num *",
        );
    }

    #[test]
    fn tag_union_pattern_match() {
        infer_eq(
            indoc!(
                r#"
                    \Foo x -> Foo x
                "#
            ),
            "[Foo a] -> [Foo a]",
        );
    }

    #[test]
    fn tag_union_pattern_match_ignored_field() {
        infer_eq(
            indoc!(
                r#"
                    \Foo x _ -> Foo x "y"
                "#
            ),
            "[Foo a *] -> [Foo a Str]",
        );
    }

    #[test]
    fn tag_with_field() {
        infer_eq(
            indoc!(
                r#"
                    when Foo "blah" is
                        Foo x -> x
                "#
            ),
            "Str",
        );
    }

    #[test]
    fn qualified_annotation_num_integer() {
        infer_eq(
            indoc!(
                r#"
                   int : Num.Num (Num.Integer Num.Signed64)

                   int
                "#
            ),
            "I64",
        );
    }
    #[test]
    fn qualified_annotated_num_integer() {
        infer_eq(
            indoc!(
                r#"
                   int : Num.Num (Num.Integer Num.Signed64)
                   int = 5

                   int
                "#
            ),
            "I64",
        );
    }
    #[test]
    fn annotation_num_integer() {
        infer_eq(
            indoc!(
                r#"
                   int : Num (Integer Signed64)

                   int
                "#
            ),
            "I64",
        );
    }
    #[test]
    fn annotated_num_integer() {
        infer_eq(
            indoc!(
                r#"
                   int : Num (Integer Signed64)
                   int = 5

                   int
                "#
            ),
            "I64",
        );
    }

    #[test]
    fn qualified_annotation_using_i128() {
        infer_eq(
            indoc!(
                r#"
                    int : Num.I128

                    int
                "#
            ),
            "I128",
        );
    }
    #[test]
    fn qualified_annotated_using_i128() {
        infer_eq(
            indoc!(
                r#"
                    int : Num.I128
                    int = 5

                    int
                "#
            ),
            "I128",
        );
    }
    #[test]
    fn annotation_using_i128() {
        infer_eq(
            indoc!(
                r#"
                    int : I128

                    int
                "#
            ),
            "I128",
        );
    }
    #[test]
    fn annotated_using_i128() {
        infer_eq(
            indoc!(
                r#"
                    int : I128
                    int = 5

                    int
                "#
            ),
            "I128",
        );
    }

    #[test]
    fn qualified_annotation_using_u128() {
        infer_eq(
            indoc!(
                r#"
                    int : Num.U128

                    int
                "#
            ),
            "U128",
        );
    }
    #[test]
    fn qualified_annotated_using_u128() {
        infer_eq(
            indoc!(
                r#"
                    int : Num.U128
                    int = 5

                    int
                "#
            ),
            "U128",
        );
    }
    #[test]
    fn annotation_using_u128() {
        infer_eq(
            indoc!(
                r#"
                    int : U128

                    int
                "#
            ),
            "U128",
        );
    }
    #[test]
    fn annotated_using_u128() {
        infer_eq(
            indoc!(
                r#"
                    int : U128
                    int = 5

                    int
                "#
            ),
            "U128",
        );
    }

    #[test]
    fn qualified_annotation_using_i64() {
        infer_eq(
            indoc!(
                r#"
                    int : Num.I64

                    int
                "#
            ),
            "I64",
        );
    }
    #[test]
    fn qualified_annotated_using_i64() {
        infer_eq(
            indoc!(
                r#"
                    int : Num.I64
                    int = 5

                    int
                "#
            ),
            "I64",
        );
    }
    #[test]
    fn annotation_using_i64() {
        infer_eq(
            indoc!(
                r#"
                    int : I64

                    int
                "#
            ),
            "I64",
        );
    }
    #[test]
    fn annotated_using_i64() {
        infer_eq(
            indoc!(
                r#"
                    int : I64
                    int = 5

                    int
                "#
            ),
            "I64",
        );
    }

    #[test]
    fn qualified_annotation_using_u64() {
        infer_eq(
            indoc!(
                r#"
                    int : Num.U64

                    int
                "#
            ),
            "U64",
        );
    }
    #[test]
    fn qualified_annotated_using_u64() {
        infer_eq(
            indoc!(
                r#"
                    int : Num.U64
                    int = 5

                    int
                "#
            ),
            "U64",
        );
    }
    #[test]
    fn annotation_using_u64() {
        infer_eq(
            indoc!(
                r#"
                    int : U64

                    int
                "#
            ),
            "U64",
        );
    }
    #[test]
    fn annotated_using_u64() {
        infer_eq(
            indoc!(
                r#"
                    int : U64
                    int = 5

                    int
                "#
            ),
            "U64",
        );
    }

    #[test]
    fn qualified_annotation_using_i32() {
        infer_eq(
            indoc!(
                r#"
                    int : Num.I32

                    int
                "#
            ),
            "I32",
        );
    }
    #[test]
    fn qualified_annotated_using_i32() {
        infer_eq(
            indoc!(
                r#"
                    int : Num.I32
                    int = 5

                    int
                "#
            ),
            "I32",
        );
    }
    #[test]
    fn annotation_using_i32() {
        infer_eq(
            indoc!(
                r#"
                    int : I32

                    int
                "#
            ),
            "I32",
        );
    }
    #[test]
    fn annotated_using_i32() {
        infer_eq(
            indoc!(
                r#"
                    int : I32
                    int = 5

                    int
                "#
            ),
            "I32",
        );
    }

    #[test]
    fn qualified_annotation_using_u32() {
        infer_eq(
            indoc!(
                r#"
                    int : Num.U32

                    int
                "#
            ),
            "U32",
        );
    }
    #[test]
    fn qualified_annotated_using_u32() {
        infer_eq(
            indoc!(
                r#"
                    int : Num.U32
                    int = 5

                    int
                "#
            ),
            "U32",
        );
    }
    #[test]
    fn annotation_using_u32() {
        infer_eq(
            indoc!(
                r#"
                    int : U32

                    int
                "#
            ),
            "U32",
        );
    }
    #[test]
    fn annotated_using_u32() {
        infer_eq(
            indoc!(
                r#"
                    int : U32
                    int = 5

                    int
                "#
            ),
            "U32",
        );
    }

    #[test]
    fn qualified_annotation_using_i16() {
        infer_eq(
            indoc!(
                r#"
                    int : Num.I16

                    int
                "#
            ),
            "I16",
        );
    }
    #[test]
    fn qualified_annotated_using_i16() {
        infer_eq(
            indoc!(
                r#"
                    int : Num.I16
                    int = 5

                    int
                "#
            ),
            "I16",
        );
    }
    #[test]
    fn annotation_using_i16() {
        infer_eq(
            indoc!(
                r#"
                    int : I16

                    int
                "#
            ),
            "I16",
        );
    }
    #[test]
    fn annotated_using_i16() {
        infer_eq(
            indoc!(
                r#"
                    int : I16
                    int = 5

                    int
                "#
            ),
            "I16",
        );
    }

    #[test]
    fn qualified_annotation_using_u16() {
        infer_eq(
            indoc!(
                r#"
                    int : Num.U16

                    int
                "#
            ),
            "U16",
        );
    }
    #[test]
    fn qualified_annotated_using_u16() {
        infer_eq(
            indoc!(
                r#"
                    int : Num.U16
                    int = 5

                    int
                "#
            ),
            "U16",
        );
    }
    #[test]
    fn annotation_using_u16() {
        infer_eq(
            indoc!(
                r#"
                    int : U16

                    int
                "#
            ),
            "U16",
        );
    }
    #[test]
    fn annotated_using_u16() {
        infer_eq(
            indoc!(
                r#"
                    int : U16
                    int = 5

                    int
                "#
            ),
            "U16",
        );
    }

    #[test]
    fn qualified_annotation_using_i8() {
        infer_eq(
            indoc!(
                r#"
                    int : Num.I8

                    int
                "#
            ),
            "I8",
        );
    }
    #[test]
    fn qualified_annotated_using_i8() {
        infer_eq(
            indoc!(
                r#"
                    int : Num.I8
                    int = 5

                    int
                "#
            ),
            "I8",
        );
    }
    #[test]
    fn annotation_using_i8() {
        infer_eq(
            indoc!(
                r#"
                    int : I8

                    int
                "#
            ),
            "I8",
        );
    }
    #[test]
    fn annotated_using_i8() {
        infer_eq(
            indoc!(
                r#"
                    int : I8
                    int = 5

                    int
                "#
            ),
            "I8",
        );
    }

    #[test]
    fn qualified_annotation_using_u8() {
        infer_eq(
            indoc!(
                r#"
                    int : Num.U8

                    int
                "#
            ),
            "U8",
        );
    }
    #[test]
    fn qualified_annotated_using_u8() {
        infer_eq(
            indoc!(
                r#"
                    int : Num.U8
                    int = 5

                    int
                "#
            ),
            "U8",
        );
    }
    #[test]
    fn annotation_using_u8() {
        infer_eq(
            indoc!(
                r#"
                    int : U8

                    int
                "#
            ),
            "U8",
        );
    }
    #[test]
    fn annotated_using_u8() {
        infer_eq(
            indoc!(
                r#"
                    int : U8
                    int = 5

                    int
                "#
            ),
            "U8",
        );
    }

    #[test]
    fn qualified_annotation_num_floatingpoint() {
        infer_eq(
            indoc!(
                r#"
                   float : Num.Num (Num.FloatingPoint Num.Binary64)

                   float
                "#
            ),
            "F64",
        );
    }
    #[test]
    fn qualified_annotated_num_floatingpoint() {
        infer_eq(
            indoc!(
                r#"
                   float : Num.Num (Num.FloatingPoint Num.Binary64)
                   float = 5.5

                   float
                "#
            ),
            "F64",
        );
    }
    #[test]
    fn annotation_num_floatingpoint() {
        infer_eq(
            indoc!(
                r#"
                   float : Num (FloatingPoint Binary64)

                   float
                "#
            ),
            "F64",
        );
    }
    #[test]
    fn annotated_num_floatingpoint() {
        infer_eq(
            indoc!(
                r#"
                   float : Num (FloatingPoint Binary64)
                   float = 5.5

                   float
                "#
            ),
            "F64",
        );
    }

    #[test]
    fn qualified_annotation_f64() {
        infer_eq(
            indoc!(
                r#"
                   float : Num.F64

                   float
                "#
            ),
            "F64",
        );
    }
    #[test]
    fn qualified_annotated_f64() {
        infer_eq(
            indoc!(
                r#"
                   float : Num.F64
                   float = 5.5

                   float
                "#
            ),
            "F64",
        );
    }
    #[test]
    fn annotation_f64() {
        infer_eq(
            indoc!(
                r#"
                   float : F64

                   float
                "#
            ),
            "F64",
        );
    }
    #[test]
    fn annotated_f64() {
        infer_eq(
            indoc!(
                r#"
                   float : F64
                   float = 5.5

                   float
                "#
            ),
            "F64",
        );
    }

    #[test]
    fn qualified_annotation_f32() {
        infer_eq(
            indoc!(
                r#"
                   float : Num.F32

                   float
                "#
            ),
            "F32",
        );
    }
    #[test]
    fn qualified_annotated_f32() {
        infer_eq(
            indoc!(
                r#"
                   float : Num.F32
                   float = 5.5

                   float
                "#
            ),
            "F32",
        );
    }
    #[test]
    fn annotation_f32() {
        infer_eq(
            indoc!(
                r#"
                   float : F32

                   float
                "#
            ),
            "F32",
        );
    }
    #[test]
    fn annotated_f32() {
        infer_eq(
            indoc!(
                r#"
                   float : F32
                   float = 5.5

                   float
                "#
            ),
            "F32",
        );
    }

    #[test]
    fn fake_result_ok() {
        infer_eq(
            indoc!(
                r#"
                    Res a e : [Okay a, Error e]

                    ok : Res I64 *
                    ok = Okay 5

                    ok
                "#
            ),
            "Res I64 *",
        );
    }

    #[test]
    fn fake_result_err() {
        infer_eq(
            indoc!(
                r#"
                    Res a e : [Okay a, Error e]

                    err : Res * Str
                    err = Error "blah"

                    err
                "#
            ),
            "Res * Str",
        );
    }

    #[test]
    fn basic_result_ok() {
        infer_eq(
            indoc!(
                r#"
                    ok : Result I64 *
                    ok = Ok 5

                    ok
                "#
            ),
            "Result I64 *",
        );
    }

    #[test]
    fn basic_result_err() {
        infer_eq(
            indoc!(
                r#"
                    err : Result * Str
                    err = Err "blah"

                    err
                "#
            ),
            "Result * Str",
        );
    }

    #[test]
    fn basic_result_conditional() {
        infer_eq(
            indoc!(
                r#"
                    ok : Result I64 *
                    ok = Ok 5

                    err : Result * Str
                    err = Err "blah"

                    if 1 > 0 then
                        ok
                    else
                        err
                "#
            ),
            "Result I64 Str",
        );
    }

    // #[test]
    // fn annotation_using_num_used() {
    //     // There was a problem where `I64`, because it is only an annotation
    //     // wasn't added to the vars_by_symbol.
    //     infer_eq_without_problem(
    //         indoc!(
    //             r#"
    //                int : I64

    //                p = (\x -> x) int

    //                p
    //                "#
    //         ),
    //         "I64",
    //     );
    // }

    #[test]
    fn num_identity() {
        infer_eq_without_problem(
            indoc!(
                r#"
                    numIdentity : Num.Num a -> Num.Num a
                    numIdentity = \x -> x

                    y = numIdentity 3.14

                    { numIdentity, x : numIdentity 42, y }
                "#
            ),
            "{ numIdentity : Num a -> Num a, x : Num *, y : Float * }",
        );
    }

    #[test]
    fn when_with_annotation() {
        infer_eq_without_problem(
            indoc!(
                r#"
                    x : Num.Num (Num.Integer Num.Signed64)
                    x =
                        when 2 is
                            3 -> 4
                            _ -> 5

                    x
                "#
            ),
            "I64",
        );
    }

    // TODO add more realistic function when able
    #[test]
    fn integer_sum() {
        infer_eq_without_problem(
            indoc!(
                r#"
                    f = \n ->
                        when n is
                            0 -> 0
                            _ -> f n

                    f
                "#
            ),
            "Num * -> Num *",
        );
    }

    #[test]
    fn identity_map() {
        infer_eq_without_problem(
            indoc!(
                r#"
                    map : (a -> b), [Identity a] -> [Identity b]
                    map = \f, identity ->
                        when identity is
                            Identity v -> Identity (f v)
                    map
                "#
            ),
            "(a -> b), [Identity a] -> [Identity b]",
        );
    }

    #[test]
    fn to_bit() {
        infer_eq_without_problem(
            indoc!(
                r#"
                   toBit = \bool ->
                       when bool is
                           True -> 1
                           False -> 0

                   toBit
                "#
            ),
            "[False, True] -> Num *",
        );
    }

    // this test is related to a bug where ext_var would have an incorrect rank.
    // This match has duplicate cases, but we ignore that.
    #[test]
    fn to_bit_record() {
        infer_eq(
            indoc!(
                r#"
                    foo = \rec ->
                        when rec is
                            { x: _ } -> "1"
                            { y: _ } -> "2"

                    foo
                "#
            ),
            "{ x : *, y : * }* -> Str",
        );
    }

    #[test]
    fn from_bit() {
        infer_eq_without_problem(
            indoc!(
                r#"
                   fromBit = \int ->
                       when int is
                           0 -> False
                           _ -> True

                   fromBit
                "#
            ),
            "Num * -> [False, True]",
        );
    }

    #[test]
    fn result_map_explicit() {
        infer_eq_without_problem(
            indoc!(
                r#"
                    map : (a -> b), [Err e, Ok a] -> [Err e, Ok b]
                    map = \f, result ->
                        when result is
                            Ok v -> Ok (f v)
                            Err e -> Err e

                    map
                "#
            ),
            "(a -> b), [Err e, Ok a] -> [Err e, Ok b]",
        );
    }

    #[test]
    fn result_map_alias() {
        infer_eq_without_problem(
            indoc!(
                r#"
                    Res e a : [Ok a, Err e]

                    map : (a -> b), Res e a -> Res e b
                    map = \f, result ->
                        when result is
                            Ok v -> Ok (f v)
                            Err e -> Err e

                    map
                       "#
            ),
            "(a -> b), Res e a -> Res e b",
        );
    }

    #[test]
    fn record_from_load() {
        infer_eq_without_problem(
            indoc!(
                r#"
                    foo = \{ x } -> x

                    foo { x: 5 }
                "#
            ),
            "Num *",
        );
    }

    #[test]
    fn defs_from_load() {
        infer_eq_without_problem(
            indoc!(
                r#"
                    alwaysThreePointZero = \_ -> 3.0

                    answer = 42

                    identity = \a -> a

                    threePointZero = identity (alwaysThreePointZero {})

                    threePointZero
                "#
            ),
            "Float *",
        );
    }

    #[test]
    fn use_as_in_signature() {
        infer_eq_without_problem(
            indoc!(
                r#"
                    foo : Str.Str as Foo -> Foo
                    foo = \_ -> "foo"

                    foo
                "#
            ),
            "Foo -> Foo",
        );
    }

    #[test]
    fn use_alias_in_let() {
        infer_eq_without_problem(
            indoc!(
                r#"
                    Foo : Str.Str

                    foo : Foo -> Foo
                    foo = \_ -> "foo"

                    foo
                "#
            ),
            "Foo -> Foo",
        );
    }

    #[test]
    fn use_alias_with_argument_in_let() {
        infer_eq_without_problem(
            indoc!(
                r#"
                Foo a : { foo : a }

                v : Foo (Num.Num (Num.Integer Num.Signed64))
                v = { foo: 42 }

                v
                "#
            ),
            "Foo I64",
        );
    }

    #[test]
    fn identity_alias() {
        infer_eq_without_problem(
            indoc!(
                r#"
                Foo a : { foo : a }

                id : Foo a -> Foo a
                id = \x -> x

                id
                "#
            ),
            "Foo a -> Foo a",
        );
    }

    #[test]
    fn linked_list_empty() {
        infer_eq_without_problem(
            indoc!(
                r#"
                    empty : [Cons a (ConsList a), Nil] as ConsList a
                    empty = Nil

                    empty
                       "#
            ),
            "ConsList a",
        );
    }

    #[test]
    fn linked_list_singleton() {
        infer_eq_without_problem(
            indoc!(
                r#"
                    singleton : a -> [Cons a (ConsList a), Nil] as ConsList a
                    singleton = \x -> Cons x Nil

                    singleton
                       "#
            ),
            "a -> ConsList a",
        );
    }

    #[test]
    fn peano_length() {
        infer_eq_without_problem(
            indoc!(
                r#"
                    Peano : [S Peano, Z]

                    length : Peano -> Num.Num (Num.Integer Num.Signed64)
                    length = \peano ->
                        when peano is
                            Z -> 0
                            S v -> length v

                    length
                       "#
            ),
            "Peano -> I64",
        );
    }

    #[test]
    fn peano_map() {
        infer_eq_without_problem(
            indoc!(
                r#"
                    map : [S Peano, Z] as Peano -> Peano
                    map = \peano ->
                        when peano is
                            Z -> Z
                            S v -> S (map v)

                    map
                       "#
            ),
            "Peano -> Peano",
        );
    }

    #[test]
    fn infer_linked_list_map() {
        infer_eq_without_problem(
            indoc!(
                r#"
                    map = \f, list ->
                        when list is
                            Nil -> Nil
                            Cons x xs ->
                                a = f x
                                b = map f xs

                                Cons a b

                    map
                       "#
            ),
            "(a -> b), [Cons a c, Nil] as c -> [Cons b d, Nil] as d",
        );
    }

    #[test]
    fn typecheck_linked_list_map() {
        infer_eq_without_problem(
            indoc!(
                r#"
                    ConsList a : [Cons a (ConsList a), Nil]

                    map : (a -> b), ConsList a -> ConsList b
                    map = \f, list ->
                        when list is
                            Nil -> Nil
                            Cons x xs ->
                                Cons (f x) (map f xs)

                    map
                       "#
            ),
            "(a -> b), ConsList a -> ConsList b",
        );
    }

    #[test]
    fn mismatch_in_alias_args_gets_reported() {
        infer_eq(
            indoc!(
                r#"
                Foo a : a

                r : Foo {}
                r = {}

                s : Foo Str.Str
                s = "bar"

                when {} is
                    _ -> s
                    _ -> r
                "#
            ),
            "<type mismatch>",
        );
    }

    #[test]
    fn mismatch_in_apply_gets_reported() {
        infer_eq(
            indoc!(
                r#"
                r : { x : (Num.Num (Num.Integer Signed64)) }
                r = { x : 1 }

                s : { left : { x : Num.Num (Num.FloatingPoint Num.Binary64) } }
                s = { left: { x : 3.14 } }

                when 0 is
                    1 -> s.left
                    0 -> r
                   "#
            ),
            "<type mismatch>",
        );
    }

    #[test]
    fn mismatch_in_tag_gets_reported() {
        infer_eq(
            indoc!(
                r#"
                r : [Ok Str.Str]
                r = Ok 1

                s : { left: [Ok {}] }
                s = { left: Ok 3.14  }

                when 0 is
                    1 -> s.left
                    0 -> r
                   "#
            ),
            "<type mismatch>",
        );
    }

    // TODO As intended, this fails, but it fails with the wrong error!
    //
    // #[test]
    // fn nums() {
    //     infer_eq_without_problem(
    //         indoc!(
    //             r#"
    //                 s : Num *
    //                 s = 3.1

    //                 s
    //                 "#
    //         ),
    //         "<Type Mismatch: _____________>",
    //     );
    // }

    #[test]
    fn peano_map_alias() {
        infer_eq(
            indoc!(
                r#"
                app "test" provides [main] to "./platform"

                Peano : [S Peano, Z]

                map : Peano -> Peano
                map = \peano ->
                        when peano is
                            Z -> Z
                            S rest -> S (map rest)

                main =
                    map
                "#
            ),
            "Peano -> Peano",
        );
    }

    #[test]
    fn unit_alias() {
        infer_eq(
            indoc!(
                r#"
                    Unit : [Unit]

                    unit : Unit
                    unit = Unit

                    unit
                "#
            ),
            "Unit",
        );
    }

    #[test]
    fn rigid_in_letnonrec() {
        infer_eq_without_problem(
            indoc!(
                r#"
                    ConsList a : [Cons a (ConsList a), Nil]

                    toEmpty : ConsList a -> ConsList a
                    toEmpty = \_ ->
                        result : ConsList a
                        result = Nil

                        result

                    toEmpty
                "#
            ),
            "ConsList a -> ConsList a",
        );
    }

    #[test]
    fn rigid_in_letrec_ignored() {
        // re-enable when we don't capture local things that don't need to be!
        infer_eq_without_problem(
            indoc!(
                r#"
                    ConsList a : [Cons a (ConsList a), Nil]

                    toEmpty : ConsList a -> ConsList a
                    toEmpty = \_ ->
                        result : ConsList a
                        result = Nil

                        toEmpty result

                    toEmpty
                "#
            ),
            "ConsList a -> ConsList a",
        );
    }

    #[test]
    fn rigid_in_letrec() {
        infer_eq_without_problem(
            indoc!(
                r#"
                app "test" provides [main] to "./platform"

                ConsList a : [Cons a (ConsList a), Nil]

                toEmpty : ConsList a -> ConsList a
                toEmpty = \_ ->
                    result : ConsList a
                    result = Nil

                    toEmpty result

                main =
                    toEmpty
                "#
            ),
            "ConsList a -> ConsList a",
        );
    }

    #[test]
    fn let_record_pattern_with_annotation() {
        infer_eq_without_problem(
            indoc!(
                r#"
                    { x, y } : { x : Str.Str, y : Num.Num (Num.FloatingPoint Num.Binary64) }
                    { x, y } = { x : "foo", y : 3.14 }

                    x
                "#
            ),
            "Str",
        );
    }

    #[test]
    fn let_record_pattern_with_annotation_alias() {
        infer_eq(
            indoc!(
                r#"
                    Foo : { x : Str.Str, y : Num.Num (Num.FloatingPoint Num.Binary64) }

                    { x, y } : Foo
                    { x, y } = { x : "foo", y : 3.14 }

                    x
                "#
            ),
            "Str",
        );
    }

    #[test]
    fn peano_map_infer() {
        infer_eq(
            indoc!(
                r#"
                app "test" provides [main] to "./platform"

                map =
                    \peano ->
                        when peano is
                            Z -> Z
                            S rest -> map rest |> S


                main =
                    map
                "#
            ),
            "[S a, Z] as a -> [S b, Z] as b",
        );
    }

    #[test]
    fn peano_map_infer_nested() {
        infer_eq(
            indoc!(
                r#"
                    map = \peano ->
                            when peano is
                                Z -> Z
                                S rest ->
                                    map rest |> S


                    map
                "#
            ),
            "[S a, Z] as a -> [S b, Z] as b",
        );
    }

    #[test]
    fn let_record_pattern_with_alias_annotation() {
        infer_eq_without_problem(
            indoc!(
                r#"
                    Foo : { x : Str.Str, y : Num.Num (Num.FloatingPoint Num.Binary64) }

                    { x, y } : Foo
                    { x, y } = { x : "foo", y : 3.14 }

                    x
               "#
            ),
            "Str",
        );
    }

    #[test]
    fn let_tag_pattern_with_annotation() {
        infer_eq_without_problem(
            indoc!(
                r#"
                     UserId x : [UserId I64]
                     UserId x = UserId 42

                     x
                 "#
            ),
            "I64",
        );
    }

    #[test]
    fn typecheck_record_linked_list_map() {
        infer_eq_without_problem(
            indoc!(
                r#"
                    ConsList q : [Cons { x: q, xs: ConsList q }, Nil]

                    map : (a -> b), ConsList a -> ConsList b
                    map = \f, list ->
                        when list is
                            Nil -> Nil
                            Cons { x,  xs } ->
                                Cons { x: f x, xs : map f xs }

                    map
                "#
            ),
            "(a -> b), ConsList a -> ConsList b",
        );
    }

    #[test]
    fn infer_record_linked_list_map() {
        infer_eq_without_problem(
            indoc!(
                r#"
                    map = \f, list ->
                        when list is
                            Nil -> Nil
                            Cons { x,  xs } ->
                                Cons { x: f x, xs : map f xs }

                    map
                "#
            ),
            "(a -> b), [Cons { x : a, xs : c }*, Nil] as c -> [Cons { x : b, xs : d }, Nil] as d",
        );
    }

    #[test]
    fn typecheck_mutually_recursive_tag_union_2() {
        infer_eq_without_problem(
            indoc!(
                r#"
                    ListA a b : [Cons a (ListB b a), Nil]
                    ListB a b : [Cons a (ListA b a), Nil]

                    ConsList q : [Cons q (ConsList q), Nil]

                    toAs : (b -> a), ListA a b -> ConsList a
                    toAs = \f, lista ->
                        when lista is
                            Nil -> Nil
                            Cons a listb ->
                                when listb is
                                    Nil -> Nil
                                    Cons b newLista ->
                                        Cons a (Cons (f b) (toAs f newLista))

                    toAs
                "#
            ),
            "(b -> a), ListA a b -> ConsList a",
        );
    }

    #[test]
    fn typecheck_mutually_recursive_tag_union_listabc() {
        infer_eq_without_problem(
            indoc!(
                r#"
                    ListA a : [Cons a (ListB a)]
                    ListB a : [Cons a (ListC a)]
                    ListC a : [Cons a (ListA a), Nil]

                    val : ListC Num.I64
                    val = Cons 1 (Cons 2 (Cons 3 Nil))

                    val
                "#
            ),
            "ListC I64",
        );
    }

    #[test]
    fn infer_mutually_recursive_tag_union() {
        infer_eq_without_problem(
            indoc!(
                r#"
                   toAs = \f, lista ->
                        when lista is
                            Nil -> Nil
                            Cons a listb ->
                                when listb is
                                    Nil -> Nil
                                    Cons b newLista ->
                                        Cons a (Cons (f b) (toAs f newLista))

                   toAs
                "#
            ),
            "(a -> b), [Cons c [Cons a d, Nil], Nil] as d -> [Cons c [Cons b e], Nil] as e",
        );
    }

    #[test]
    fn solve_list_get() {
        infer_eq_without_problem(
            indoc!(
                r#"
                    List.get ["a"] 0
                "#
            ),
            "Result Str [OutOfBounds]",
        );
    }

    #[test]
    fn type_more_general_than_signature() {
        infer_eq_without_problem(
            indoc!(
                r#"
                partition : Nat, Nat, List (Int a) -> [Pair Nat (List (Int a))]
                partition = \low, high, initialList ->
                    when List.get initialList high is
                        Ok _ ->
                            Pair 0 []

                        Err _ ->
                            Pair (low - 1) initialList

                partition
                            "#
            ),
            "Nat, Nat, List (Int a) -> [Pair Nat (List (Int a))]",
        );
    }

    #[test]
    fn quicksort_partition() {
        with_larger_debug_stack(|| {
            infer_eq_without_problem(
                indoc!(
                    r#"
                swap : Nat, Nat, List a -> List a
                swap = \i, j, list ->
                    when Pair (List.get list i) (List.get list j) is
                        Pair (Ok atI) (Ok atJ) ->
                            list
                                |> List.set i atJ
                                |> List.set j atI

                        _ ->
                            list

                partition : Nat, Nat, List (Int a) -> [Pair Nat (List (Int a))]
                partition = \low, high, initialList ->
                    when List.get initialList high is
                        Ok pivot ->
                            go = \i, j, list ->
                                if j < high then
                                    when List.get list j is
                                        Ok value ->
                                            if value <= pivot then
                                                go (i + 1) (j + 1) (swap (i + 1) j list)
                                            else
                                                go i (j + 1) list

                                        Err _ ->
                                            Pair i list
                                else
                                    Pair i list

                            when go (low - 1) low initialList is
                                Pair newI newList ->
                                    Pair (newI + 1) (swap (newI + 1) high newList)

                        Err _ ->
                            Pair (low - 1) initialList

                partition
            "#
                ),
                "Nat, Nat, List (Int a) -> [Pair Nat (List (Int a))]",
            );
        });
    }

    #[test]
    fn identity_list() {
        infer_eq_without_problem(
            indoc!(
                r#"
                idList : List a -> List a
                idList = \list -> list

                foo : List I64 -> List I64
                foo = \initialList -> idList initialList


                foo
            "#
            ),
            "List I64 -> List I64",
        );
    }

    #[test]
    fn list_get() {
        infer_eq_without_problem(
            indoc!(
                r#"
                    List.get [10, 9, 8, 7] 1
                "#
            ),
            "Result (Num *) [OutOfBounds]",
        );

        infer_eq_without_problem(
            indoc!(
                r#"
                    List.get
                "#
            ),
            "List a, Nat -> Result a [OutOfBounds]",
        );
    }

    #[test]
    fn use_rigid_twice() {
        infer_eq_without_problem(
            indoc!(
                r#"
                id1 : q -> q
                id1 = \x -> x

                id2 : q -> q
                id2 = \x -> x

                { id1, id2 }
                "#
            ),
            "{ id1 : q -> q, id2 : q1 -> q1 }",
        );
    }

    #[test]
    fn map_insert() {
        infer_eq_without_problem(
            indoc!(
                r#"
                Dict.insert
                "#
            ),
            "Dict k v, k, v -> Dict k v | k has Eq",
        );
    }

    #[test]
    fn num_to_frac() {
        infer_eq_without_problem(
            indoc!(
                r#"
                Num.toFrac
                "#
            ),
            "Num * -> Float a",
        );
    }

    #[test]
    fn pow() {
        infer_eq_without_problem(
            indoc!(
                r#"
                Num.pow
                "#
            ),
            "Float a, Float a -> Float a",
        );
    }

    #[test]
    fn ceiling() {
        infer_eq_without_problem(
            indoc!(
                r#"
                Num.ceiling
                "#
            ),
            "Float * -> Int a",
        );
    }

    #[test]
    fn floor() {
        infer_eq_without_problem(
            indoc!(
                r#"
                Num.floor
                "#
            ),
            "Float * -> Int a",
        );
    }

    #[test]
    fn div() {
        infer_eq_without_problem(
            indoc!(
                r#"
                Num.div
                "#
            ),
            "Float a, Float a -> Float a",
        )
    }

    #[test]
    fn div_checked() {
        infer_eq_without_problem(
            indoc!(
                r#"
                Num.divChecked
                "#
            ),
            "Float a, Float a -> Result (Float a) [DivByZero]",
        )
    }

    #[test]
    fn div_ceil() {
        infer_eq_without_problem(
            indoc!(
                r#"
                Num.divCeil
                "#
            ),
            "Int a, Int a -> Int a",
        );
    }

    #[test]
    fn div_ceil_checked() {
        infer_eq_without_problem(
            indoc!(
                r#"
                Num.divCeilChecked
                "#
            ),
            "Int a, Int a -> Result (Int a) [DivByZero]",
        );
    }

    #[test]
    fn div_trunc() {
        infer_eq_without_problem(
            indoc!(
                r#"
                Num.divTrunc
                "#
            ),
            "Int a, Int a -> Int a",
        );
    }

    #[test]
    fn div_trunc_checked() {
        infer_eq_without_problem(
            indoc!(
                r#"
                Num.divTruncChecked
                "#
            ),
            "Int a, Int a -> Result (Int a) [DivByZero]",
        );
    }

    #[test]
    fn atan() {
        infer_eq_without_problem(
            indoc!(
                r#"
                Num.atan
                "#
            ),
            "Float a -> Float a",
        );
    }

    #[test]
    fn min_i128() {
        infer_eq_without_problem(
            indoc!(
                r#"
                Num.minI128
                "#
            ),
            "I128",
        );
    }

    #[test]
    fn max_i128() {
        infer_eq_without_problem(
            indoc!(
                r#"
                Num.maxI128
                "#
            ),
            "I128",
        );
    }

    #[test]
    fn min_i64() {
        infer_eq_without_problem(
            indoc!(
                r#"
                Num.minI64
                "#
            ),
            "I64",
        );
    }

    #[test]
    fn max_i64() {
        infer_eq_without_problem(
            indoc!(
                r#"
                Num.maxI64
                "#
            ),
            "I64",
        );
    }

    #[test]
    fn min_u64() {
        infer_eq_without_problem(
            indoc!(
                r#"
                Num.minU64
                "#
            ),
            "U64",
        );
    }

    #[test]
    fn max_u64() {
        infer_eq_without_problem(
            indoc!(
                r#"
                Num.maxU64
                "#
            ),
            "U64",
        );
    }

    #[test]
    fn min_i32() {
        infer_eq_without_problem(
            indoc!(
                r#"
                Num.minI32
                "#
            ),
            "I32",
        );
    }

    #[test]
    fn max_i32() {
        infer_eq_without_problem(
            indoc!(
                r#"
                Num.maxI32
                "#
            ),
            "I32",
        );
    }

    #[test]
    fn min_u32() {
        infer_eq_without_problem(
            indoc!(
                r#"
                Num.minU32
                "#
            ),
            "U32",
        );
    }

    #[test]
    fn max_u32() {
        infer_eq_without_problem(
            indoc!(
                r#"
                Num.maxU32
                "#
            ),
            "U32",
        );
    }

    #[test]
    fn reconstruct_path() {
        infer_eq_without_problem(
            indoc!(
                r#"
                reconstructPath : Dict position position, position -> List position | position has Eq
                reconstructPath = \cameFrom, goal ->
                    when Dict.get cameFrom goal is
                        Err KeyNotFound ->
                            []

                        Ok next ->
                            List.append (reconstructPath cameFrom next) goal

                reconstructPath
                "#
            ),
            "Dict position position, position -> List position | position has Eq",
        );
    }

    #[test]
    fn use_correct_ext_record() {
        // Related to a bug solved in 81fbab0b3fe4765bc6948727e603fc2d49590b1c
        infer_eq_without_problem(
            indoc!(
                r#"
                f = \r ->
                    g = r.q
                    h = r.p

                    42

                f
                "#
            ),
            "{ p : *, q : * }* -> Num *",
        );
    }

    #[test]
    fn use_correct_ext_tag_union() {
        // related to a bug solved in 08c82bf151a85e62bce02beeed1e14444381069f
        infer_eq_without_problem(
            indoc!(
                r#"
                app "test" imports [Result.{ Result }] provides [main] to "./platform"

                boom = \_ -> boom {}

                Model position : { openSet : Set position }

                cheapestOpen : Model position -> Result position [KeyNotFound] | position has Eq
                cheapestOpen = \model ->

                    folder = \resSmallestSoFar, position ->
                                    when resSmallestSoFar is
                                        Err _ -> resSmallestSoFar
                                        Ok smallestSoFar ->
                                            if position == smallestSoFar.position then resSmallestSoFar

                                            else
                                                Ok { position, cost: 0.0 }

                    Set.walk model.openSet (Ok { position: boom {}, cost: 0.0 }) folder
                        |> Result.map (\x -> x.position)

                astar : Model position -> Result position [KeyNotFound] | position has Eq
                astar = \model -> cheapestOpen model

                main =
                    astar
                "#
            ),
            "Model position -> Result position [KeyNotFound] | position has Eq",
        );
    }

    #[test]
    fn when_with_or_pattern_and_guard() {
        infer_eq_without_problem(
            indoc!(
                r#"
                \x ->
                    when x is
                        2 | 3 -> 0
                        a if a < 20 ->  1
                        3 | 4 if Bool.false -> 2
                        _ -> 3
                "#
            ),
            "Num * -> Num *",
        );
    }

    #[test]
    fn sorting() {
        // based on https://github.com/elm/compiler/issues/2057
        // Roc seems to do this correctly, tracking to make sure it stays that way
        infer_eq_without_problem(
            indoc!(
                r#"
                sort : ConsList cm -> ConsList cm
                sort =
                    \xs ->
                        f : cm, cm -> Order
                        f = \_, _ -> LT

                        sortWith f xs

                sortBy : (x -> cmpl), ConsList x -> ConsList x
                sortBy =
                    \_, list ->
                        cmp : x, x -> Order
                        cmp = \_, _ -> LT

                        sortWith cmp list

                always = \x, _ -> x

                sortWith : (foobar, foobar -> Order), ConsList foobar -> ConsList foobar
                sortWith =
                    \_, list ->
                        f = \arg ->
                            g arg

                        g = \bs ->
                            when bs is
                                bx -> f bx

                        always Nil (f list)

                Order : [LT, GT, EQ]
                ConsList a : [Nil, Cons a (ConsList a)]

                { x: sortWith, y: sort, z: sortBy }
                "#
            ),
            "{ x : (foobar, foobar -> Order), ConsList foobar -> ConsList foobar, y : ConsList cm -> ConsList cm, z : (x -> cmpl), ConsList x -> ConsList x }"
        );
    }

    // Like in elm, this test now fails. Polymorphic recursion (even with an explicit signature)
    // yields a type error.
    //
    // We should at some point investigate why that is. Elm did support polymorphic recursion in
    // earlier versions.
    //
    //    #[test]
    //    fn wrapper() {
    //        // based on https://github.com/elm/compiler/issues/1964
    //        // Roc seems to do this correctly, tracking to make sure it stays that way
    //        infer_eq_without_problem(
    //            indoc!(
    //                r#"
    //                Type a : [TypeCtor (Type (Wrapper a))]
    //
    //                Wrapper a : [Wrapper a]
    //
    //                Opaque : [Opaque]
    //
    //                encodeType1 : Type a -> Opaque
    //                encodeType1 = \thing ->
    //                    when thing is
    //                        TypeCtor v0 ->
    //                            encodeType1 v0
    //
    //                encodeType1
    //                "#
    //            ),
    //            "Type a -> Opaque",
    //        );
    //    }

    #[test]
    fn rigids() {
        infer_eq_without_problem(
            indoc!(
                r#"
                f : List a -> List a
                f = \input ->
                    # let-polymorphism at work
                    x : List b
                    x = []

                    when List.get input 0 is
                        Ok val -> List.append x val
                        Err _ -> input
                f
                "#
            ),
            "List a -> List a",
        );
    }

    #[cfg(debug_assertions)]
    #[test]
    #[should_panic]
    fn rigid_record_quantification() {
        // the ext here is qualified on the outside (because we have rank 1 types, not rank 2).
        // That means e.g. `f : { bar : String, foo : I64 } -> Bool }` is a valid argument, but
        // that function could not be applied to the `{ foo : I64 }` list. Therefore, this function
        // is not allowed.
        //
        // should hit a debug_assert! in debug mode, and produce a type error in release mode
        infer_eq_without_problem(
            indoc!(
                r#"
                test : ({ foo : I64 }ext -> Bool), { foo : I64 } -> Bool
                test = \fn, a -> fn a

                test
                "#
            ),
            "should fail",
        );
    }

    // OPTIONAL RECORD FIELDS

    #[test]
    fn optional_field_unifies_with_missing() {
        infer_eq_without_problem(
            indoc!(
                r#"
                    negatePoint : { x : I64, y : I64, z ? Num c } -> { x : I64, y : I64, z : Num c }

                    negatePoint { x: 1, y: 2 }
                "#
            ),
            "{ x : I64, y : I64, z : Num c }",
        );
    }

    #[test]
    fn open_optional_field_unifies_with_missing() {
        infer_eq_without_problem(
            indoc!(
                r#"
                    negatePoint : { x : I64, y : I64, z ? Num c }r -> { x : I64, y : I64, z : Num c }r

                    a = negatePoint { x: 1, y: 2 }
                    b = negatePoint { x: 1, y: 2, blah : "hi" }

                    { a, b }
                "#
            ),
            "{ a : { x : I64, y : I64, z : Num c }, b : { blah : Str, x : I64, y : I64, z : Num c1 } }",
        );
    }

    #[test]
    fn optional_field_unifies_with_present() {
        infer_eq_without_problem(
            indoc!(
                r#"
                    negatePoint : { x : Num a, y : Num b, z ? c } -> { x : Num a, y : Num b, z : c }

                    negatePoint { x: 1, y: 2.1, z: 0x3 }
                "#
            ),
            "{ x : Num *, y : Float *, z : Int * }",
        );
    }

    #[test]
    fn open_optional_field_unifies_with_present() {
        infer_eq_without_problem(
            indoc!(
                r#"
                    negatePoint : { x : Num a, y : Num b, z ? c }r -> { x : Num a, y : Num b, z : c }r

                    a = negatePoint { x: 1, y: 2.1 }
                    b = negatePoint { x: 1, y: 2.1, blah : "hi" }

                    { a, b }
                "#
            ),
            "{ a : { x : Num *, y : Float *, z : c }, b : { blah : Str, x : Num *, y : Float *, z : c1 } }",
        );
    }

    #[test]
    fn optional_field_function() {
        infer_eq_without_problem(
            indoc!(
                r#"
                \{ x, y ? 0 } -> x + y
                "#
            ),
            "{ x : Num a, y ? Num a }* -> Num a",
        );
    }

    #[test]
    fn optional_field_let() {
        infer_eq_without_problem(
            indoc!(
                r#"
                { x, y ? 0 } = { x: 32 }

                x + y
                "#
            ),
            "Num *",
        );
    }

    #[test]
    fn optional_field_when() {
        infer_eq_without_problem(
            indoc!(
                r#"
                \r ->
                    when r is
                        { x, y ? 0 } -> x + y
                "#
            ),
            "{ x : Num a, y ? Num a }* -> Num a",
        );
    }

    #[test]
    fn optional_field_let_with_signature() {
        infer_eq_without_problem(
            indoc!(
                r#"
                \rec ->
                    { x, y } : { x : I64, y ? Bool }*
                    { x, y ? Bool.false } = rec

                    { x, y }
                "#
            ),
            "{ x : I64, y ? Bool }* -> { x : I64, y : Bool }",
        );
    }

    #[test]
    fn list_walk_backwards() {
        infer_eq_without_problem(
            indoc!(
                r#"
                List.walkBackwards
                "#
            ),
            "List elem, state, (state, elem -> state) -> state",
        );
    }

    #[test]
    fn list_walk_backwards_example() {
        infer_eq_without_problem(
            indoc!(
                r#"
                empty : List I64
                empty =
                    []

                List.walkBackwards empty 0 (\a, b -> a + b)
                "#
            ),
            "I64",
        );
    }

    #[test]
    fn list_drop_at() {
        infer_eq_without_problem(
            indoc!(
                r#"
                List.dropAt
                "#
            ),
            "List elem, Nat -> List elem",
        );
    }

    #[test]
    fn str_trim() {
        infer_eq_without_problem(
            indoc!(
                r#"
                Str.trim
                "#
            ),
            "Str -> Str",
        );
    }

    #[test]
    fn str_trim_left() {
        infer_eq_without_problem(
            indoc!(
                r#"
                Str.trimLeft
                "#
            ),
            "Str -> Str",
        );
    }

    #[test]
    fn list_take_first() {
        infer_eq_without_problem(
            indoc!(
                r#"
                List.takeFirst
                "#
            ),
            "List elem, Nat -> List elem",
        );
    }

    #[test]
    fn list_take_last() {
        infer_eq_without_problem(
            indoc!(
                r#"
                List.takeLast
                "#
            ),
            "List elem, Nat -> List elem",
        );
    }

    #[test]
    fn list_sublist() {
        infer_eq_without_problem(
            indoc!(
                r#"
                List.sublist
                "#
            ),
            "List elem, { len : Nat, start : Nat } -> List elem",
        );
    }

    #[test]
    fn list_split() {
        infer_eq_without_problem(
            indoc!("List.split"),
            "List elem, Nat -> { before : List elem, others : List elem }",
        );
    }

    #[test]
    fn list_drop_last() {
        infer_eq_without_problem(
            indoc!(
                r#"
                List.dropLast
                "#
            ),
            "List elem -> List elem",
        );
    }

    #[test]
    fn list_intersperse() {
        infer_eq_without_problem(
            indoc!(
                r#"
                List.intersperse
                "#
            ),
            "List elem, elem -> List elem",
        );
    }
    #[test]
    fn function_that_captures_nothing_is_not_captured() {
        // we should make sure that a function that doesn't capture anything it not itself captured
        // such functions will be lifted to the top-level, and are thus globally available!
        infer_eq_without_problem(
            indoc!(
                r#"
                f = \x -> x + 1

                g = \y -> f y

                g
                "#
            ),
            "Num a -> Num a",
        );
    }

    #[test]
    fn double_named_rigids() {
        infer_eq_without_problem(
            indoc!(
                r#"
                app "test" provides [main] to "./platform"


                main : List x
                main =
                    empty : List x
                    empty = []

                    empty
                "#
            ),
            "List x",
        );
    }

    #[test]
    fn double_tag_application() {
        infer_eq_without_problem(
            indoc!(
                r#"
                app "test" provides [main] to "./platform"


                main =
                    if 1 == 1 then
                        Foo (Bar) 1
                    else
                        Foo Bar 1
                "#
            ),
            "[Foo [Bar] (Num *)]",
        );

        infer_eq_without_problem("Foo Bar 1", "[Foo [Bar] (Num *)]");
    }

    #[test]
    fn double_tag_application_pattern() {
        infer_eq_without_problem(
            indoc!(
                r#"
                app "test" provides [main] to "./platform"

                Bar : [Bar]
                Foo : [Foo Bar I64, Empty]

                foo : Foo
                foo = Foo Bar 1

                main =
                    when foo is
                        Foo Bar 1 ->
                            Foo Bar 2

                        x ->
                            x
                "#
            ),
            "[Empty, Foo [Bar] I64]",
        );
    }

    #[test]
    fn recursive_function_with_rigid() {
        infer_eq_without_problem(
            indoc!(
                r#"
                app "test" provides [main] to "./platform"

                State a : { count : I64, x : a }

                foo : State a -> I64
                foo = \state ->
                    if state.count == 0 then
                        0
                    else
                        1 + foo { count: state.count - 1, x: state.x }

                main : I64
                main =
                    foo { count: 3, x: {} }
                "#
            ),
            "I64",
        );
    }

    #[test]
    fn rbtree_empty() {
        infer_eq_without_problem(
            indoc!(
                r#"
                app "test" provides [main] to "./platform"

                # The color of a node. Leaves are considered Black.
                NodeColor : [Red, Black]

                RBTree k v : [Node NodeColor k v (RBTree k v) (RBTree k v), Empty]

                # Create an empty dictionary.
                empty : RBTree k v
                empty =
                    Empty

                foo : RBTree I64 I64
                foo = empty

                main : RBTree I64 I64
                main =
                    foo
                "#
            ),
            "RBTree I64 I64",
        );
    }

    #[test]
    fn rbtree_insert() {
        // exposed an issue where pattern variables were not introduced
        // at the correct level in the constraint
        //
        // see 22592eff805511fbe1da63849771ee5f367a6a16
        infer_eq_without_problem(
            indoc!(
                r#"
                app "test" provides [main] to "./platform"

                RBTree k : [Node k (RBTree k), Empty]

                balance : RBTree  k -> RBTree k
                balance = \left ->
                    when left is
                      Node _ Empty -> Empty

                      _ -> Empty

                main : RBTree {}
                main =
                    balance Empty
                "#
            ),
            "RBTree {}",
        );
    }

    #[test]
    fn rbtree_full_remove_min() {
        infer_eq_without_problem(
            indoc!(
                r#"
                app "test" provides [main] to "./platform"

                NodeColor : [Red, Black]

                RBTree k v : [Node NodeColor k v (RBTree k v) (RBTree k v), Empty]

                moveRedLeft : RBTree k v -> RBTree k v
                moveRedLeft = \dict ->
                  when dict is
                    # Node clr k v (Node lClr lK lV lLeft lRight) (Node rClr rK rV ((Node Red rlK rlV rlL rlR) as rLeft) rRight) ->
                    # Node clr k v (Node lClr lK lV lLeft lRight) (Node rClr rK rV rLeft rRight) ->
                    Node clr k v (Node _ lK lV lLeft lRight) (Node _ rK rV rLeft rRight) ->
                        when rLeft is
                            Node Red rlK rlV rlL rlR ->
                              Node
                                Red
                                rlK
                                rlV
                                (Node Black k v (Node Red lK lV lLeft lRight) rlL)
                                (Node Black rK rV rlR rRight)

                            _ ->
                              when clr is
                                Black ->
                                  Node
                                    Black
                                    k
                                    v
                                    (Node Red lK lV lLeft lRight)
                                    (Node Red rK rV rLeft rRight)

                                Red ->
                                  Node
                                    Black
                                    k
                                    v
                                    (Node Red lK lV lLeft lRight)
                                    (Node Red rK rV rLeft rRight)

                    _ ->
                      dict

                balance : NodeColor, k, v, RBTree k v, RBTree k v -> RBTree k v
                balance = \color, key, value, left, right ->
                  when right is
                    Node Red rK rV rLeft rRight ->
                      when left is
                        Node Red lK lV lLeft lRight ->
                          Node
                            Red
                            key
                            value
                            (Node Black lK lV lLeft lRight)
                            (Node Black rK rV rLeft rRight)

                        _ ->
                          Node color rK rV (Node Red key value left rLeft) rRight

                    _ ->
                      when left is
                        Node Red lK lV (Node Red llK llV llLeft llRight) lRight ->
                          Node
                            Red
                            lK
                            lV
                            (Node Black llK llV llLeft llRight)
                            (Node Black key value lRight right)

                        _ ->
                          Node color key value left right


                Key k : Num k

                removeHelpEQGT : Key k, RBTree (Key k) v -> RBTree (Key k) v | k has Eq
                removeHelpEQGT = \targetKey, dict ->
                  when dict is
                    Node color key value left right ->
                      if targetKey == key then
                        when getMin right is
                          Node _ minKey minValue _ _ ->
                            balance color minKey minValue left (removeMin right)

                          Empty ->
                            Empty
                      else
                        balance color key value left (removeHelp targetKey right)

                    Empty ->
                      Empty

                getMin : RBTree k v -> RBTree k v
                getMin = \dict ->
                  when dict is
                    # Node _ _ _ ((Node _ _ _ _ _) as left) _ ->
                    Node _ _ _ left _ ->
                        when left is
                            Node _ _ _ _ _ -> getMin left
                            _ -> dict

                    _ ->
                      dict


                moveRedRight : RBTree k v -> RBTree k v
                moveRedRight = \dict ->
                  when dict is
                    Node clr k v (Node lClr lK lV (Node Red llK llV llLeft llRight) lRight) (Node rClr rK rV rLeft rRight) ->
                      Node
                        Red
                        lK
                        lV
                        (Node Black llK llV llLeft llRight)
                        (Node Black k v lRight (Node Red rK rV rLeft rRight))

                    Node clr k v (Node lClr lK lV lLeft lRight) (Node rClr rK rV rLeft rRight) ->
                      when clr is
                        Black ->
                          Node
                            Black
                            k
                            v
                            (Node Red lK lV lLeft lRight)
                            (Node Red rK rV rLeft rRight)

                        Red ->
                          Node
                            Black
                            k
                            v
                            (Node Red lK lV lLeft lRight)
                            (Node Red rK rV rLeft rRight)

                    _ ->
                      dict


                removeHelpPrepEQGT : Key k, RBTree (Key k) v, NodeColor, (Key k), v, RBTree (Key k) v, RBTree (Key k) v -> RBTree (Key k) v
                removeHelpPrepEQGT = \_, dict, color, key, value, left, right ->
                  when left is
                    Node Red lK lV lLeft lRight ->
                      Node
                        color
                        lK
                        lV
                        lLeft
                        (Node Red key value lRight right)

                    _ ->
                      when right is
                        Node Black _ _ (Node Black _ _ _ _) _ ->
                          moveRedRight dict

                        Node Black _ _ Empty _ ->
                          moveRedRight dict

                        _ ->
                          dict


                removeMin : RBTree k v -> RBTree k v
                removeMin = \dict ->
                  when dict is
                    Node color key value left right ->
                        when left is
                            Node lColor _ _ lLeft _ ->
                              when lColor is
                                Black ->
                                  when lLeft is
                                    Node Red _ _ _ _ ->
                                      Node color key value (removeMin left) right

                                    _ ->
                                      when moveRedLeft dict is # here 1
                                        Node nColor nKey nValue nLeft nRight ->
                                          balance nColor nKey nValue (removeMin nLeft) nRight

                                        Empty ->
                                          Empty

                                _ ->
                                  Node color key value (removeMin left) right

                            _ ->
                                Empty
                    _ ->
                      Empty

                removeHelp : Key k, RBTree (Key k) v -> RBTree (Key k) v | k has Eq
                removeHelp = \targetKey, dict ->
                  when dict is
                    Empty ->
                      Empty

                    Node color key value left right ->
                      if targetKey < key then
                        when left is
                          Node Black _ _ lLeft _ ->
                            when lLeft is
                              Node Red _ _ _ _ ->
                                Node color key value (removeHelp targetKey left) right

                              _ ->
                                when moveRedLeft dict is # here 2
                                  Node nColor nKey nValue nLeft nRight ->
                                    balance nColor nKey nValue (removeHelp targetKey nLeft) nRight

                                  Empty ->
                                    Empty

                          _ ->
                            Node color key value (removeHelp targetKey left) right
                      else
                        removeHelpEQGT targetKey (removeHelpPrepEQGT targetKey dict color key value left right)


                main : RBTree I64 I64
                main =
                    removeHelp 1i64 Empty
                "#
            ),
            "RBTree (Key (Integer Signed64)) I64",
        );
    }

    #[test]
    fn rbtree_remove_min_1() {
        infer_eq_without_problem(
            indoc!(
                r#"
                app "test" provides [main] to "./platform"

                RBTree k : [Node k (RBTree k) (RBTree k), Empty]

                removeHelp : Num k, RBTree (Num k) -> RBTree (Num k)
                removeHelp = \targetKey, dict ->
                  when dict is
                    Empty ->
                      Empty

                    Node key left right ->
                      if targetKey < key then
                        when left is
                          Node _ lLeft _ ->
                            when lLeft is
                              Node _ _ _ ->
                                Empty

                              _ -> Empty

                          _ ->
                            Node key (removeHelp targetKey left) right
                      else
                        Empty


                main : RBTree I64
                main =
                    removeHelp 1 Empty
                "#
            ),
            "RBTree I64",
        );
    }

    #[test]
    fn rbtree_foobar() {
        infer_eq_without_problem(
            indoc!(
                r#"
                app "test" provides [main] to "./platform"

                NodeColor : [Red, Black]

                RBTree k v : [Node NodeColor k v (RBTree k v) (RBTree k v), Empty]

                removeHelp : Num k, RBTree (Num k) v -> RBTree (Num k) v | k has Eq
                removeHelp = \targetKey, dict ->
                  when dict is
                    Empty ->
                      Empty

                    Node color key value left right ->
                      if targetKey < key then
                        when left is
                          Node Black _ _ lLeft _ ->
                            when lLeft is
                              Node Red _ _ _ _ ->
                                Node color key value (removeHelp targetKey left) right

                              _ ->
                                when moveRedLeft dict is # here 2
                                  Node nColor nKey nValue nLeft nRight ->
                                    balance nColor nKey nValue (removeHelp targetKey nLeft) nRight

                                  Empty ->
                                    Empty

                          _ ->
                            Node color key value (removeHelp targetKey left) right
                      else
                        removeHelpEQGT targetKey (removeHelpPrepEQGT targetKey dict color key value left right)

                Key k : Num k

                balance : NodeColor, k, v, RBTree k v, RBTree k v -> RBTree k v

                moveRedLeft : RBTree k v -> RBTree k v

                removeHelpPrepEQGT : Key k, RBTree (Key k) v, NodeColor, (Key k), v, RBTree (Key k) v, RBTree (Key k) v -> RBTree (Key k) v

                removeHelpEQGT : Key k, RBTree (Key k) v -> RBTree (Key k) v | k has Eq
                removeHelpEQGT = \targetKey, dict ->
                  when dict is
                    Node color key value left right ->
                      if targetKey == key then
                        when getMin right is
                          Node _ minKey minValue _ _ ->
                            balance color minKey minValue left (removeMin right)

                          Empty ->
                            Empty
                      else
                        balance color key value left (removeHelp targetKey right)

                    Empty ->
                      Empty

                getMin : RBTree k v -> RBTree k v

                removeMin : RBTree k v -> RBTree k v

                main : RBTree I64 I64
                main =
                    removeHelp 1i64 Empty
                "#
            ),
            "RBTree I64 I64",
        );
    }

    #[test]
    fn quicksort_partition_help() {
        infer_eq_without_problem(
            indoc!(
                r#"
                app "test" provides [partitionHelp] to "./platform"

                swap : Nat, Nat, List a -> List a
                swap = \i, j, list ->
                    when Pair (List.get list i) (List.get list j) is
                        Pair (Ok atI) (Ok atJ) ->
                            list
                                |> List.set i atJ
                                |> List.set j atI

                        _ ->
                            []

                partitionHelp : Nat, Nat, List (Num a), Nat, (Num a) -> [Pair Nat (List (Num a))]
                partitionHelp = \i, j, list, high, pivot ->
                    if j < high then
                        when List.get list j is
                            Ok value ->
                                if value <= pivot then
                                    partitionHelp (i + 1) (j + 1) (swap (i + 1) j list) high pivot
                                else
                                    partitionHelp i (j + 1) list high pivot

                            Err _ ->
                                Pair i list
                    else
                        Pair i list
                "#
            ),
            "Nat, Nat, List (Num a), Nat, Num a -> [Pair Nat (List (Num a))]",
        );
    }

    #[test]
    fn rbtree_old_balance_simplified() {
        infer_eq_without_problem(
            indoc!(
                r#"
                app "test" provides [main] to "./platform"

                RBTree k : [Node k (RBTree k) (RBTree k), Empty]

                balance : k, RBTree k -> RBTree k
                balance = \key, left ->
                    Node key left Empty

                main : RBTree I64
                main =
                    balance 0 Empty
                "#
            ),
            "RBTree I64",
        );
    }

    #[test]
    fn rbtree_balance_simplified() {
        infer_eq_without_problem(
            indoc!(
                r#"
                app "test" provides [main] to "./platform"

                RBTree k : [Node k (RBTree k) (RBTree k), Empty]

                node = \x,y,z -> Node x y z

                balance : k, RBTree k -> RBTree k
                balance = \key, left ->
                    node key left Empty

                main : RBTree I64
                main =
                    balance 0 Empty
                "#
            ),
            "RBTree I64",
        );
    }

    #[test]
    fn rbtree_balance() {
        infer_eq_without_problem(
            indoc!(
                r#"
                app "test" provides [main] to "./platform"

                NodeColor : [Red, Black]

                RBTree k v : [Node NodeColor k v (RBTree k v) (RBTree k v), Empty]

                balance : NodeColor, k, v, RBTree k v, RBTree k v -> RBTree k v
                balance = \color, key, value, left, right ->
                  when right is
                    Node Red rK rV rLeft rRight ->
                      when left is
                        Node Red lK lV lLeft lRight ->
                          Node
                            Red
                            key
                            value
                            (Node Black lK lV lLeft lRight)
                            (Node Black rK rV rLeft rRight)

                        _ ->
                          Node color rK rV (Node Red key value left rLeft) rRight

                    _ ->
                      when left is
                        Node Red lK lV (Node Red llK llV llLeft llRight) lRight ->
                          Node
                            Red
                            lK
                            lV
                            (Node Black llK llV llLeft llRight)
                            (Node Black key value lRight right)

                        _ ->
                          Node color key value left right

                main : RBTree I64 I64
                main =
                    balance Red 0 0 Empty Empty
                "#
            ),
            "RBTree I64 I64",
        );
    }

    #[test]
    fn pattern_rigid_problem() {
        infer_eq_without_problem(
            indoc!(
                r#"
                app "test" provides [main] to "./platform"

                RBTree k : [Node k (RBTree k) (RBTree k), Empty]

                balance : k, RBTree k -> RBTree k
                balance = \key, left ->
                      when left is
                        Node _ _ lRight ->
                            Node key lRight Empty

                        _ ->
                            Empty


                main : RBTree I64
                main =
                    balance 0 Empty
                "#
            ),
            "RBTree I64",
        );
    }

    #[test]
    fn expr_to_str() {
        infer_eq_without_problem(
            indoc!(
                r#"
                app "test" provides [main] to "./platform"

                Expr : [Add Expr Expr, Val I64, Var I64]

                printExpr : Expr -> Str
                printExpr = \e ->
                    when e is
                        Add a b ->
                            "Add ("
                                |> Str.concat (printExpr a)
                                |> Str.concat ") ("
                                |> Str.concat (printExpr b)
                                |> Str.concat ")"
                        Val v -> Num.toStr v
                        Var v -> "Var " |> Str.concat (Num.toStr v)

                main : Str
                main = printExpr (Var 3)
                "#
            ),
            "Str",
        );
    }

    #[test]
    fn int_type_let_polymorphism() {
        infer_eq_without_problem(
            indoc!(
                r#"
                app "test" provides [main] to "./platform"

                x = 4

                f : U8 -> U32
                f = \z -> Num.intCast z

                y = f x

                main =
                    x
                "#
            ),
            "Num *",
        );
    }

    #[test]
    fn rigid_type_variable_problem() {
        // see https://github.com/roc-lang/roc/issues/1162
        infer_eq_without_problem(
            indoc!(
                r#"
        app "test" provides [main] to "./platform"

        RBTree k : [Node k (RBTree k) (RBTree k), Empty]

        balance : a, RBTree a -> RBTree a
        balance = \key, left ->
              when left is
                Node _ _ lRight ->
                    Node key lRight Empty

                _ ->
                    Empty


        main : RBTree {}
        main =
            balance {} Empty
            "#
            ),
            "RBTree {}",
        );
    }

    #[test]
    fn inference_var_inside_arrow() {
        infer_eq_without_problem(
            indoc!(
                r#"
                id : _ -> _
                id = \x -> x
                id
                "#
            ),
            "a -> a",
        )
    }

    #[test]
    fn inference_var_inside_ctor() {
        infer_eq_without_problem(
            indoc!(
                r#"
                canIGo : _ -> Result.Result _ _
                canIGo = \color ->
                    when color is
                        "green" -> Ok "go!"
                        "yellow" -> Err (SlowIt "whoa, let's slow down!")
                        "red" -> Err (StopIt "absolutely not")
                        _ -> Err (UnknownColor "this is a weird stoplight")
                canIGo
                "#
            ),
            "Str -> Result Str [SlowIt Str, StopIt Str, UnknownColor Str]",
        )
    }

    #[test]
    fn inference_var_inside_ctor_linked() {
        infer_eq_without_problem(
            indoc!(
                r#"
                swapRcd: {x: _, y: _} -> {x: _, y: _}
                swapRcd = \{x, y} -> {x: y, y: x}
                swapRcd
                "#
            ),
            "{ x : a, y : b } -> { x : b, y : a }",
        )
    }

    #[test]
    fn inference_var_link_with_rigid() {
        infer_eq_without_problem(
            indoc!(
                r#"
                swapRcd: {x: tx, y: ty} -> {x: _, y: _}
                swapRcd = \{x, y} -> {x: y, y: x}
                swapRcd
                "#
            ),
            "{ x : tx, y : ty } -> { x : ty, y : tx }",
        )
    }

    #[test]
    fn inference_var_inside_tag_ctor() {
        infer_eq_without_problem(
            indoc!(
                r#"
                badComics: [True, False] -> [CowTools _, Thagomizer _]
                badComics = \c ->
                    when c is
                        True -> CowTools "The Far Side"
                        False ->  Thagomizer "The Far Side"
                badComics
                "#
            ),
            "[False, True] -> [CowTools Str, Thagomizer Str]",
        )
    }

    #[test]
    fn inference_var_tag_union_ext() {
        // TODO: we should really be inferring [Blue, Orange]a -> [Lavender, Peach]a here.
        // See https://github.com/roc-lang/roc/issues/2053
        infer_eq_without_problem(
            indoc!(
                r#"
                pastelize: _ -> [Lavender, Peach]_
                pastelize = \color ->
                    when color is
                        Blue -> Lavender
                        Orange -> Peach
                        col -> col
                pastelize
                "#
            ),
            "[Blue, Lavender, Orange, Peach]a -> [Blue, Lavender, Orange, Peach]a",
        )
    }

    #[test]
    fn inference_var_rcd_union_ext() {
        infer_eq_without_problem(
            indoc!(
                r#"
                setRocEmail : _ -> { name: Str, email: Str }_
                setRocEmail = \person ->
                    { person & email: "\(person.name)@roclang.com" }
                setRocEmail
                "#
            ),
            "{ email : Str, name : Str }a -> { email : Str, name : Str }a",
        )
    }

    #[test]
    fn issue_2217() {
        infer_eq_without_problem(
            indoc!(
                r#"
                LinkedList elem : [Empty, Prepend (LinkedList elem) elem]

                fromList : List elem -> LinkedList elem
                fromList = \elems -> List.walk elems Empty Prepend

                fromList
                "#
            ),
            "List elem -> LinkedList elem",
        )
    }

    #[test]
    fn issue_2217_inlined() {
        infer_eq_without_problem(
            indoc!(
                r#"
                fromList : List elem -> [Empty, Prepend (LinkedList elem) elem] as LinkedList elem
                fromList = \elems -> List.walk elems Empty Prepend

                fromList
                "#
            ),
            "List elem -> LinkedList elem",
        )
    }

    #[test]
    fn infer_union_input_position1() {
        infer_eq_without_problem(
            indoc!(
                r#"
                 \tag ->
                     when tag is
                       A -> X
                       B -> Y
                 "#
            ),
            "[A, B] -> [X, Y]",
        )
    }

    #[test]
    fn infer_union_input_position2() {
        infer_eq_without_problem(
            indoc!(
                r#"
                 \tag ->
                     when tag is
                       A -> X
                       B -> Y
                       _ -> Z
                 "#
            ),
            "[A, B]* -> [X, Y, Z]",
        )
    }

    #[test]
    fn infer_union_input_position3() {
        infer_eq_without_problem(
            indoc!(
                r#"
                 \tag ->
                     when tag is
                       A M -> X
                       A N -> Y
                 "#
            ),
            "[A [M, N]] -> [X, Y]",
        )
    }

    #[test]
    fn infer_union_input_position4() {
        infer_eq_without_problem(
            indoc!(
                r#"
                 \tag ->
                     when tag is
                       A M -> X
                       A N -> Y
                       A _ -> Z
                 "#
            ),
            "[A [M, N]*] -> [X, Y, Z]",
        )
    }

    #[test]
    fn infer_union_input_position5() {
        infer_eq_without_problem(
            indoc!(
                r#"
                 \tag ->
                     when tag is
                       A (M J) -> X
                       A (N K) -> X
                 "#
            ),
            "[A [M [J], N [K]]] -> [X]",
        )
    }

    #[test]
    fn infer_union_input_position6() {
        infer_eq_without_problem(
            indoc!(
                r#"
                 \tag ->
                     when tag is
                       A M -> X
                       B   -> X
                       A N -> X
                 "#
            ),
            "[A [M, N], B] -> [X]",
        )
    }

    #[test]
    fn infer_union_input_position7() {
        infer_eq_without_problem(
            indoc!(
                r#"
                 \tag ->
                     when tag is
                         A -> X
                         t -> t
                 "#
            ),
            "[A, X]a -> [A, X]a",
        )
    }

    #[test]
    fn infer_union_input_position8() {
        infer_eq_without_problem(
            indoc!(
                r#"
                 \opt ->
                     when opt is
                         Some ({tag: A}) -> 1
                         Some ({tag: B}) -> 1
                         None -> 0
                 "#
            ),
            "[None, Some { tag : [A, B] }*] -> Num *",
        )
    }

    #[test]
    fn infer_union_input_position9() {
        infer_eq_without_problem(
            indoc!(
                r#"
                 opt : [Some Str, None]
                 opt = Some ""
                 rcd = { opt }

                 when rcd is
                     { opt: Some s } -> s
                     { opt: None } -> "?"
                 "#
            ),
            "Str",
        )
    }

    #[test]
    fn infer_union_input_position10() {
        infer_eq_without_problem(
            indoc!(
                r#"
                 \r ->
                     when r is
                         { x: Blue, y ? 3 } -> y
                         { x: Red, y ? 5 } -> y
                 "#
            ),
            "{ x : [Blue, Red], y ? Num a }* -> Num a",
        )
    }

    #[test]
    // Issue #2299
    fn infer_union_argument_position() {
        infer_eq_without_problem(
            indoc!(
                r#"
                 \UserId id -> id + 1
                 "#
            ),
            "[UserId (Num a)] -> Num a",
        )
    }

    #[test]
    fn infer_union_def_position() {
        infer_eq_without_problem(
            indoc!(
                r#"
                 \email ->
                    Email str = email
                    Str.isEmpty str
                 "#
            ),
            "[Email Str] -> Bool",
        )
    }

    #[test]
    fn numeric_literal_suffixes() {
        infer_eq_without_problem(
            indoc!(
                r#"
                {
                    u8:   123u8,
                    u16:  123u16,
                    u32:  123u32,
                    u64:  123u64,
                    u128: 123u128,

                    i8:   123i8,
                    i16:  123i16,
                    i32:  123i32,
                    i64:  123i64,
                    i128: 123i128,

                    nat:  123nat,

                    bu8:   0b11u8,
                    bu16:  0b11u16,
                    bu32:  0b11u32,
                    bu64:  0b11u64,
                    bu128: 0b11u128,

                    bi8:   0b11i8,
                    bi16:  0b11i16,
                    bi32:  0b11i32,
                    bi64:  0b11i64,
                    bi128: 0b11i128,

                    bnat:  0b11nat,

                    dec:  123.0dec,
                    f32:  123.0f32,
                    f64:  123.0f64,

                    fdec: 123dec,
                    ff32: 123f32,
                    ff64: 123f64,
                }
                "#
            ),
            r#"{ bi128 : I128, bi16 : I16, bi32 : I32, bi64 : I64, bi8 : I8, bnat : Nat, bu128 : U128, bu16 : U16, bu32 : U32, bu64 : U64, bu8 : U8, dec : Dec, f32 : F32, f64 : F64, fdec : Dec, ff32 : F32, ff64 : F64, i128 : I128, i16 : I16, i32 : I32, i64 : I64, i8 : I8, nat : Nat, u128 : U128, u16 : U16, u32 : U32, u64 : U64, u8 : U8 }"#,
        )
    }

    #[test]
    fn numeric_literal_suffixes_in_pattern() {
        infer_eq_without_problem(
            indoc!(
                r#"
                {
                    u8:   (\n ->
                            when n is
                              123u8 -> n
                              _ -> n),
                    u16:  (\n ->
                            when n is
                              123u16 -> n
                              _ -> n),
                    u32:  (\n ->
                            when n is
                              123u32 -> n
                              _ -> n),
                    u64:  (\n ->
                            when n is
                              123u64 -> n
                              _ -> n),
                    u128: (\n ->
                            when n is
                              123u128 -> n
                              _ -> n),

                    i8:   (\n ->
                            when n is
                              123i8 -> n
                              _ -> n),
                    i16:  (\n ->
                            when n is
                              123i16 -> n
                              _ -> n),
                    i32:  (\n ->
                            when n is
                              123i32 -> n
                              _ -> n),
                    i64:  (\n ->
                            when n is
                              123i64 -> n
                              _ -> n),
                    i128: (\n ->
                            when n is
                              123i128 -> n
                              _ -> n),

                    nat:  (\n ->
                            when n is
                              123nat -> n
                              _ -> n),

                    bu8:   (\n ->
                            when n is
                              0b11u8 -> n
                              _ -> n),
                    bu16:  (\n ->
                            when n is
                              0b11u16 -> n
                              _ -> n),
                    bu32:  (\n ->
                            when n is
                              0b11u32 -> n
                              _ -> n),
                    bu64:  (\n ->
                            when n is
                              0b11u64 -> n
                              _ -> n),
                    bu128: (\n ->
                            when n is
                              0b11u128 -> n
                              _ -> n),

                    bi8:   (\n ->
                            when n is
                              0b11i8 -> n
                              _ -> n),
                    bi16:  (\n ->
                            when n is
                              0b11i16 -> n
                              _ -> n),
                    bi32:  (\n ->
                            when n is
                              0b11i32 -> n
                              _ -> n),
                    bi64:  (\n ->
                            when n is
                              0b11i64 -> n
                              _ -> n),
                    bi128: (\n ->
                            when n is
                              0b11i128 -> n
                              _ -> n),

                    bnat:  (\n ->
                            when n is
                              0b11nat -> n
                              _ -> n),

                    dec:  (\n ->
                            when n is
                              123.0dec -> n
                              _ -> n),
                    f32:  (\n ->
                            when n is
                              123.0f32 -> n
                              _ -> n),
                    f64:  (\n ->
                            when n is
                              123.0f64 -> n
                              _ -> n),

                    fdec: (\n ->
                            when n is
                              123dec -> n
                              _ -> n),
                    ff32: (\n ->
                            when n is
                              123f32 -> n
                              _ -> n),
                    ff64: (\n ->
                            when n is
                              123f64 -> n
                              _ -> n),
                }
                "#
            ),
            r#"{ bi128 : I128 -> I128, bi16 : I16 -> I16, bi32 : I32 -> I32, bi64 : I64 -> I64, bi8 : I8 -> I8, bnat : Nat -> Nat, bu128 : U128 -> U128, bu16 : U16 -> U16, bu32 : U32 -> U32, bu64 : U64 -> U64, bu8 : U8 -> U8, dec : Dec -> Dec, f32 : F32 -> F32, f64 : F64 -> F64, fdec : Dec -> Dec, ff32 : F32 -> F32, ff64 : F64 -> F64, i128 : I128 -> I128, i16 : I16 -> I16, i32 : I32 -> I32, i64 : I64 -> I64, i8 : I8 -> I8, nat : Nat -> Nat, u128 : U128 -> U128, u16 : U16 -> U16, u32 : U32 -> U32, u64 : U64 -> U64, u8 : U8 -> U8 }"#,
        )
    }

    #[test]
    fn issue_2458() {
        infer_eq_without_problem(
            indoc!(
                r#"
                Foo a : [Blah (Result (Bar a) { val: a })]
                Bar a : Foo a

                v : Bar U8
                v = Blah (Ok (Blah (Err { val: 1 })))

                v
                "#
            ),
            "Bar U8",
        )
    }

    #[test]
    fn issue_2458_swapped_order() {
        infer_eq_without_problem(
            indoc!(
                r#"
                Bar a : Foo a
                Foo a : [Blah (Result (Bar a) { val: a })]

                v : Bar U8
                v = Blah (Ok (Blah (Err { val: 1 })))

                v
                "#
            ),
            "Bar U8",
        )
    }

    // https://github.com/roc-lang/roc/issues/2379
    #[test]
    fn copy_vars_referencing_copied_vars() {
        infer_eq_without_problem(
            indoc!(
                r#"
                Job : [Job [Command] (List Job)]

                job : Job

                job
                "#
            ),
            "Job",
        )
    }

    #[test]
    fn generalize_and_specialize_recursion_var() {
        infer_eq_without_problem(
            indoc!(
                r#"
                Job a : [Job (List (Job a)) a]

                job : Job Str

                when job is
                    Job lst s -> P lst s
                "#
            ),
            "[P (List ([Job (List a) Str] as a)) Str]",
        )
    }

    #[test]
    fn to_int() {
        infer_eq_without_problem(
            indoc!(
                r#"
                {
                    toI8: Num.toI8,
                    toI16: Num.toI16,
                    toI32: Num.toI32,
                    toI64: Num.toI64,
                    toI128: Num.toI128,
                    toNat: Num.toNat,
                    toU8: Num.toU8,
                    toU16: Num.toU16,
                    toU32: Num.toU32,
                    toU64: Num.toU64,
                    toU128: Num.toU128,
                }
                "#
            ),
            r#"{ toI128 : Int * -> I128, toI16 : Int a -> I16, toI32 : Int b -> I32, toI64 : Int c -> I64, toI8 : Int d -> I8, toNat : Int e -> Nat, toU128 : Int f -> U128, toU16 : Int g -> U16, toU32 : Int h -> U32, toU64 : Int i -> U64, toU8 : Int j -> U8 }"#,
        )
    }

    #[test]
    fn to_float() {
        infer_eq_without_problem(
            indoc!(
                r#"
                {
                    toF32: Num.toF32,
                    toF64: Num.toF64,
                }
                "#
            ),
            r#"{ toF32 : Num * -> F32, toF64 : Num a -> F64 }"#,
        )
    }

    #[test]
    fn opaque_wrap_infer() {
        infer_eq_without_problem(
            indoc!(
                r#"
                Age := U32

                @Age 21
                "#
            ),
            r#"Age"#,
        )
    }

    #[test]
    fn opaque_wrap_check() {
        infer_eq_without_problem(
            indoc!(
                r#"
                Age := U32

                a : Age
                a = @Age 21

                a
                "#
            ),
            r#"Age"#,
        )
    }

    #[test]
    fn opaque_wrap_polymorphic_infer() {
        infer_eq_without_problem(
            indoc!(
                r#"
                Id n := [Id U32 n]

                @Id (Id 21 "sasha")
                "#
            ),
            r#"Id Str"#,
        )
    }

    #[test]
    fn opaque_wrap_polymorphic_check() {
        infer_eq_without_problem(
            indoc!(
                r#"
                Id n := [Id U32 n]

                a : Id Str
                a = @Id (Id 21 "sasha")

                a
                "#
            ),
            r#"Id Str"#,
        )
    }

    #[test]
    fn opaque_wrap_polymorphic_from_multiple_branches_infer() {
        infer_eq_without_problem(
            indoc!(
                r#"
                Id n := [Id U32 n]
                condition : Bool

                if condition
                then @Id (Id 21 (Y "sasha"))
                else @Id (Id 21 (Z "felix"))
                "#
            ),
            r#"Id [Y Str, Z Str]"#,
        )
    }

    #[test]
    fn opaque_wrap_polymorphic_from_multiple_branches_check() {
        infer_eq_without_problem(
            indoc!(
                r#"
                Id n := [Id U32 n]
                condition : Bool

                v : Id [Y Str, Z Str]
                v =
                    if condition
                    then @Id (Id 21 (Y "sasha"))
                    else @Id (Id 21 (Z "felix"))

                v
                "#
            ),
            r#"Id [Y Str, Z Str]"#,
        )
    }

    #[test]
    fn opaque_unwrap_infer() {
        infer_eq_without_problem(
            indoc!(
                r#"
                Age := U32

                \@Age n -> n
                "#
            ),
            r#"Age -> U32"#,
        )
    }

    #[test]
    fn opaque_unwrap_check() {
        infer_eq_without_problem(
            indoc!(
                r#"
                Age := U32

                v : Age -> U32
                v = \@Age n -> n
                v
                "#
            ),
            r#"Age -> U32"#,
        )
    }

    #[test]
    fn opaque_unwrap_polymorphic_infer() {
        infer_eq_without_problem(
            indoc!(
                r#"
                Id n := [Id U32 n]

                \@Id (Id _ n) -> n
                "#
            ),
            r#"Id a -> a"#,
        )
    }

    #[test]
    fn opaque_unwrap_polymorphic_check() {
        infer_eq_without_problem(
            indoc!(
                r#"
                Id n := [Id U32 n]

                v : Id a -> a
                v = \@Id (Id _ n) -> n

                v
                "#
            ),
            r#"Id a -> a"#,
        )
    }

    #[test]
    fn opaque_unwrap_polymorphic_specialized_infer() {
        infer_eq_without_problem(
            indoc!(
                r#"
                Id n := [Id U32 n]

                strToBool : Str -> Bool

                \@Id (Id _ n) -> strToBool n
                "#
            ),
            r#"Id Str -> Bool"#,
        )
    }

    #[test]
    fn opaque_unwrap_polymorphic_specialized_check() {
        infer_eq_without_problem(
            indoc!(
                r#"
                Id n := [Id U32 n]

                strToBool : Str -> Bool

                v : Id Str -> Bool
                v = \@Id (Id _ n) -> strToBool n

                v
                "#
            ),
            r#"Id Str -> Bool"#,
        )
    }

    #[test]
    fn opaque_unwrap_polymorphic_from_multiple_branches_infer() {
        infer_eq_without_problem(
            indoc!(
                r#"
                Id n := [Id U32 n]

                \id ->
                    when id is
                        @Id (Id _ A) -> ""
                        @Id (Id _ B) -> ""
                        @Id (Id _ (C { a: "" })) -> ""
                        @Id (Id _ (C { a: _ })) -> "" # any other string, for exhautiveness
                "#
            ),
            r#"Id [A, B, C { a : Str }*] -> Str"#,
        )
    }

    #[test]
    fn opaque_unwrap_polymorphic_from_multiple_branches_check() {
        infer_eq_without_problem(
            indoc!(
                r#"
                Id n := [Id U32 n]

                f : Id [A, B, C { a : Str }e] -> Str
                f = \id ->
                    when id is
                        @Id (Id _ A) -> ""
                        @Id (Id _ B) -> ""
                        @Id (Id _ (C { a: "" })) -> ""
                        @Id (Id _ (C { a: _ })) -> "" # any other string, for exhautiveness

                f
                "#
            ),
            r#"Id [A, B, C { a : Str }e] -> Str"#,
        )
    }

    #[test]
    fn lambda_set_within_alias_is_quantified() {
        infer_eq_without_problem(
            indoc!(
                r#"
                app "test" provides [effectAlways] to "./platform"

                Effect a := {} -> a

                effectAlways : a -> Effect a
                effectAlways = \x ->
                    inner = \{} -> x

                    @Effect inner
                "#
            ),
            r#"a -> Effect a"#,
        )
    }

    #[test]
    fn generalized_accessor_function_applied() {
        infer_eq_without_problem(
            indoc!(
                r#"
                returnFoo = .foo

                returnFoo { foo: "foo" }
                "#
            ),
            "Str",
        )
    }

    #[test]
    fn record_extension_variable_is_alias() {
        infer_eq_without_problem(
            indoc!(
                r#"
                Other a b : { y: a, z: b }

                f : { x : Str }(Other Str Str)
                f
                "#
            ),
            r#"{ x : Str, y : Str, z : Str }"#,
        )
    }

    #[test]
    fn tag_extension_variable_is_alias() {
        infer_eq_without_problem(
            indoc!(
                r#"
                Other : [B, C]

                f : [A]Other
                f
                "#
            ),
            r#"[A, B, C]"#,
        )
    }

    #[test]
    // https://github.com/roc-lang/roc/issues/2702
    fn tag_inclusion_behind_opaque() {
        infer_eq_without_problem(
            indoc!(
                r#"
                Outer k := [Empty, Wrapped k]

                insert : Outer k, k -> Outer k
                insert = \m, var ->
                    when m is
                        @Outer Empty -> @Outer (Wrapped var)
                        @Outer (Wrapped _) -> @Outer (Wrapped var)

                insert
                "#
            ),
            r#"Outer k, k -> Outer k"#,
        )
    }

    #[test]
    fn tag_inclusion_behind_opaque_infer() {
        infer_eq_without_problem(
            indoc!(
                r#"
                Outer k := [Empty, Wrapped k]

                when (@Outer Empty) is
                    @Outer Empty -> @Outer (Wrapped "")
                    @Outer (Wrapped k) -> @Outer (Wrapped k)
                "#
            ),
            r#"Outer Str"#,
        )
    }

    #[test]
    fn tag_inclusion_behind_opaque_infer_single_ctor() {
        infer_eq_without_problem(
            indoc!(
                r#"
                Outer := [A, B]

                when (@Outer A) is
                    @Outer A -> @Outer A
                    @Outer B -> @Outer B
                "#
            ),
            r#"Outer"#,
        )
    }

    #[test]
    fn issue_2583_specialize_errors_behind_unified_branches() {
        infer_eq_without_problem(
            indoc!(
                r#"
                if Bool.true then List.first [] else Str.toI64 ""
                "#
            ),
            "Result I64 [InvalidNumStr, ListWasEmpty]",
        )
    }

    #[test]
    fn lots_of_type_variables() {
        infer_eq_without_problem(
            indoc!(
                r#"
                fun = \a,b,c,d,e,f,g,h,i,j,k,l,m,n,o,p,q,r,s,t,u,v,w,x,y,z,aa,bb -> {a,b,c,d,e,f,g,h,i,j,k,l,m,n,o,p,q,r,s,t,u,v,w,x,y,z,aa,bb}
                fun
                "#
            ),
            "a, b, c, d, e, f, g, h, i, j, k, l, m, n, o, p, q, r, s, t, u, v, w, x, y, z, aa, bb -> { a : a, aa : aa, b : b, bb : bb, c : c, d : d, e : e, f : f, g : g, h : h, i : i, j : j, k : k, l : l, m : m, n : n, o : o, p : p, q : q, r : r, s : s, t : t, u : u, v : v, w : w, x : x, y : y, z : z }",
        )
    }

    #[test]
    fn exposed_ability_name() {
        infer_eq_without_problem(
            indoc!(
                r#"
                app "test" provides [hash] to "./platform"

                MHash has hash : a -> U64 | a has MHash
                "#
            ),
            "a -> U64 | a has MHash",
        )
    }

    #[test]
    fn single_ability_single_member_specializations() {
        check_inferred_abilities(
            indoc!(
                r#"
                app "test" provides [hash] to "./platform"

                MHash has hash : a -> U64 | a has MHash

                Id := U64 has [MHash {hash}]

                hash = \@Id n -> n
                "#
            ),
            [("MHash:hash", "Id")],
        )
    }

    #[test]
    fn single_ability_multiple_members_specializations() {
        check_inferred_abilities(
            indoc!(
                r#"
                app "test" provides [hash, hash32] to "./platform"

                MHash has
                    hash : a -> U64 | a has MHash
                    hash32 : a -> U32 | a has MHash

                Id := U64 has [MHash {hash, hash32}]

                hash = \@Id n -> n
                hash32 = \@Id n -> Num.toU32 n
                "#
            ),
            [("MHash:hash", "Id"), ("MHash:hash32", "Id")],
        )
    }

    #[test]
    fn multiple_abilities_multiple_members_specializations() {
        check_inferred_abilities(
            indoc!(
                r#"
                app "test" provides [hash, hash32, eq, le] to "./platform"

                MHash has
                    hash : a -> U64 | a has MHash
                    hash32 : a -> U32 | a has MHash

                Ord has
                    eq : a, a -> Bool | a has Ord
                    le : a, a -> Bool | a has Ord

                Id := U64 has [MHash {hash, hash32}, Ord {eq, le}]

                hash = \@Id n -> n
                hash32 = \@Id n -> Num.toU32 n

                eq = \@Id m, @Id n -> m == n
                le = \@Id m, @Id n -> m < n
                "#
            ),
            [
                ("MHash:hash", "Id"),
                ("MHash:hash32", "Id"),
                ("Ord:eq", "Id"),
                ("Ord:le", "Id"),
            ],
        )
    }

    #[test]
    fn ability_checked_specialization_with_typed_body() {
        check_inferred_abilities(
            indoc!(
                r#"
                app "test" provides [hash] to "./platform"

                MHash has
                    hash : a -> U64 | a has MHash

                Id := U64 has [MHash {hash}]

                hash : Id -> U64
                hash = \@Id n -> n
                "#
            ),
            [("MHash:hash", "Id")],
        )
    }

    #[test]
    fn ability_checked_specialization_with_annotation_only() {
        check_inferred_abilities(
            indoc!(
                r#"
                app "test" provides [hash] to "./platform"

                MHash has
                    hash : a -> U64 | a has MHash

                Id := U64 has [MHash {hash}]

                hash : Id -> U64
                "#
            ),
            [("MHash:hash", "Id")],
        )
    }

    #[test]
    fn ability_specialization_called() {
        infer_eq_without_problem(
            indoc!(
                r#"
                app "test" provides [zero] to "./platform"

                MHash has
                    hash : a -> U64 | a has MHash

                Id := U64 has [MHash {hash}]

                hash = \@Id n -> n

                zero = hash (@Id 0)
                "#
            ),
            "U64",
        )
    }

    #[test]
    fn alias_ability_member() {
        infer_eq_without_problem(
            indoc!(
                r#"
                app "test" provides [thething] to "./platform"

                MHash has
                    hash : a -> U64 | a has MHash

                thething =
                    itis = hash
                    itis
                "#
            ),
            "a -> U64 | a has MHash",
        )
    }

    #[test]
    fn when_branch_and_body_flipflop() {
        infer_eq_without_problem(
            indoc!(
                r#"
                func = \record ->
                    when record.tag is
                        A -> { record & tag: B }
                        B -> { record & tag: A }

                func
                "#
            ),
            "{ tag : [A, B] }a -> { tag : [A, B] }a",
        )
    }

    #[test]
    fn ability_constrained_in_non_member_check() {
        infer_eq_without_problem(
            indoc!(
                r#"
                app "test" provides [hashEq] to "./platform"

                MHash has
                    hash : a -> U64 | a has MHash

                hashEq : a, a -> Bool | a has MHash
                hashEq = \x, y -> hash x == hash y
                "#
            ),
            "a, a -> Bool | a has MHash",
        )
    }

    #[test]
    fn ability_constrained_in_non_member_infer() {
        infer_eq_without_problem(
            indoc!(
                r#"
                app "test" provides [hashEq] to "./platform"

                MHash has
                    hash : a -> U64 | a has MHash

                hashEq = \x, y -> hash x == hash y
                "#
            ),
            "a, a1 -> Bool | a has MHash, a1 has MHash",
        )
    }

    #[test]
    fn ability_constrained_in_non_member_infer_usage() {
        infer_eq_without_problem(
            indoc!(
                r#"
                app "test" provides [result] to "./platform"

                MHash has
                    hash : a -> U64 | a has MHash

                hashEq = \x, y -> hash x == hash y

                Id := U64 has [MHash {hash}]
                hash = \@Id n -> n

                result = hashEq (@Id 100) (@Id 101)
                "#
            ),
            "Bool",
        )
    }

    #[test]
    fn ability_constrained_in_non_member_multiple_specializations() {
        infer_eq_without_problem(
            indoc!(
                r#"
                app "test" provides [result] to "./platform"

                MHash has
                    hash : a -> U64 | a has MHash

                mulMHashes = \x, y -> hash x * hash y

                Id := U64 has [MHash { hash: hashId }]
                hashId = \@Id n -> n

                Three := {} has [MHash { hash: hashThree }]
                hashThree = \@Three _ -> 3

                result = mulMHashes (@Id 100) (@Three {})
                "#
            ),
            "U64",
        )
    }

    #[test]
    fn intermediate_branch_types() {
        infer_queries!(
            indoc!(
                r#"
                app "test" provides [foo] to "./platform"

                foo : [True, False] -> Str
                foo = \ob ->
                #      ^^
                    when ob is
                #        ^^
                        True -> "A"
                #       ^^^^
                        False -> "B"
                #       ^^^^^
                "#
            ),
            @r###"
        ob : [False, True]
        ob : [False, True]
        True : [False, True]
        False : [False, True]
        "###
        )
    }

    #[test]
    fn nested_open_tag_union() {
        infer_eq_without_problem(
            indoc!(
                r#"
                app "test" provides [go] to "./platform"

                Expr : [
                    Wrap Expr,
                    Val I64,
                ]

                go : Expr -> Expr
                go = \e ->
                        when P e is
                            P (Wrap (Val _)) -> Wrap e

                            # This branch should force the first argument to `P` and
                            # the first argument to `Wrap` to be an open tag union.
                            # This tests checks that we don't regress on that.
                            P y1 -> Wrap y1
                "#
            ),
            indoc!(r#"Expr -> Expr"#),
        )
    }

    #[test]
    fn opaque_and_alias_unify() {
        infer_eq_without_problem(
            indoc!(
                r#"
                app "test" provides [always] to "./platform"

                Effect a := {} -> a

                Task a err : Effect (Result a err)

                always : a -> Task a *
                always = \x -> @Effect (\{} -> Ok x)
                "#
            ),
            "a -> Task a *",
        );
    }

    #[test]
    fn export_rigid_to_lower_rank() {
        infer_eq_without_problem(
            indoc!(
                r#"
                app "test" provides [foo] to "./platform"

                F a : { foo : a }

                foo = \arg ->
                    x : F b
                    x = arg
                    x.foo
                "#
            ),
            "F b -> b",
        );
    }

    #[test]
    fn alias_in_opaque() {
        infer_eq_without_problem(
            indoc!(
                r#"
                app "test" provides [foo] to "./platform"

                MyError : [Error]

                MyResult := Result U8 MyError

                foo = @MyResult (Err Error)
                "#
            ),
            "MyResult",
        )
    }

    #[test]
    fn alias_propagates_able_var() {
        infer_eq_without_problem(
            indoc!(
                r#"
                app "test" provides [zeroEncoder] to "./platform"

                MEncoder fmt := List U8, fmt -> List U8 | fmt has Format

                Format has it : fmt -> {} | fmt has Format

                zeroEncoder = @MEncoder \lst, _ -> lst
                "#
            ),
            "MEncoder a | a has Format",
        )
    }

    #[test]
    fn encoder() {
        infer_queries!(
            indoc!(
                r#"
                app "test" provides [myU8Bytes] to "./platform"

                MEncoder fmt := List U8, fmt -> List U8 | fmt has Format

                MEncoding has
                  toEncoder : val -> MEncoder fmt | val has MEncoding, fmt has Format

                Format has
                  u8 : U8 -> MEncoder fmt | fmt has Format

                appendWith : List U8, MEncoder fmt, fmt -> List U8 | fmt has Format
                appendWith = \lst, (@MEncoder doFormat), fmt -> doFormat lst fmt

                toBytes : val, fmt -> List U8 | val has MEncoding, fmt has Format
                toBytes = \val, fmt -> appendWith [] (toEncoder val) fmt


                Linear := {} has [Format {u8}]

                u8 = \n -> @MEncoder (\lst, @Linear {} -> List.append lst n)
                #^^{-1}

                MyU8 := U8 has [MEncoding {toEncoder}]

                toEncoder = \@MyU8 n -> u8 n
                #^^^^^^^^^{-1}

                myU8Bytes = toBytes (@MyU8 15) (@Linear {})
                #^^^^^^^^^{-1}
                "#
            ),
            @r###"
        Linear#u8(10) : U8 -[[u8(10)]]-> MEncoder Linear
        MyU8#toEncoder(11) : MyU8 -[[toEncoder(11)]]-> MEncoder fmt | fmt has Format
        myU8Bytes : List U8
        "###
        )
    }

    #[test]
    fn decoder() {
        infer_queries!(
            indoc!(
                r#"
                app "test" provides [myU8] to "./platform"

                MDecodeError : [TooShort, Leftover (List U8)]

                MDecoder val fmt := List U8, fmt -> { result: Result val MDecodeError, rest: List U8 } | fmt has MDecoderFormatting

                MDecoding has
                    decoder : MDecoder val fmt | val has MDecoding, fmt has MDecoderFormatting

                MDecoderFormatting has
                    u8 : MDecoder U8 fmt | fmt has MDecoderFormatting

                decodeWith : List U8, MDecoder val fmt, fmt -> { result: Result val MDecodeError, rest: List U8 } | fmt has MDecoderFormatting
                decodeWith = \lst, (@MDecoder doDecode), fmt -> doDecode lst fmt

                fromBytes : List U8, fmt -> Result val MDecodeError
                            | fmt has MDecoderFormatting, val has MDecoding
                fromBytes = \lst, fmt ->
                    when decodeWith lst decoder fmt is
                        { result, rest } ->
                            when result is
                                Ok val -> if List.isEmpty rest then Ok val else Err (Leftover rest)
                                Err e -> Err e


                Linear := {} has [MDecoderFormatting {u8}]

                u8 = @MDecoder \lst, @Linear {} ->
                #^^{-1}
                        when List.first lst is
                            Ok n -> { result: Ok n, rest: List.dropFirst lst }
                            Err _ -> { result: Err TooShort, rest: [] }

                MyU8 := U8 has [MDecoding {decoder}]

                decoder = @MDecoder \lst, fmt ->
                #^^^^^^^{-1}
                    when decodeWith lst u8 fmt is
                        { result, rest } ->
                            { result: Result.map result (\n -> @MyU8 n), rest }

                myU8 : Result MyU8 _
                myU8 = fromBytes [15] (@Linear {})
                #^^^^{-1}
                "#
            ),
            @r###"
        Linear#u8(11) : MDecoder U8 Linear
        MyU8#decoder(12) : MDecoder MyU8 fmt | fmt has MDecoderFormatting
        myU8 : Result MyU8 MDecodeError
        "###
        )
    }

    #[test]
    fn task_wildcard_wildcard() {
        infer_eq_without_problem(
            indoc!(
                r#"
                app "test" provides [tforever] to "./platform"

                Effect a := {} -> a

                eforever : Effect a -> Effect b

                Task a err : Effect (Result a err)

                tforever : Task val err -> Task * *
                tforever = \task -> eforever task
                "#
            ),
            "Task val err -> Task * *",
        );
    }

    #[test]
    fn static_specialization() {
        infer_queries!(
            indoc!(
                r#"
                app "test" provides [main] to "./platform"

                Default has default : {} -> a | a has Default

                A := {} has [Default {default}]
                default = \{} -> @A {}

                main =
                    a : A
                    a = default {}
                #       ^^^^^^^
                    a
                "#
            ),
            @"A#default(4) : {} -[[default(4)]]-> A"
        )
    }

    #[test]
    fn stdlib_encode_json() {
        infer_eq_without_problem(
            indoc!(
                r#"
                app "test"
                    imports [Json]
                    provides [main] to "./platform"

                HelloWorld := {} has [Encoding {toEncoder}]

                toEncoder = \@HelloWorld {} ->
                    Encode.custom \bytes, fmt ->
                        bytes
                        |> Encode.appendWith (Encode.string "Hello, World!\n") fmt

                main =
                    when Str.fromUtf8 (Encode.toBytes (@HelloWorld {}) Json.toUtf8) is
                        Ok s -> s
                        _ -> "<bad>"
                "#
            ),
            "Str",
        )
    }

    #[test]
    fn encode_record() {
        infer_queries!(
            indoc!(
                r#"
                app "test"
                    imports [Encode.{ toEncoder }]
                    provides [main] to "./platform"

                main = toEncoder { a: "" }
                     # ^^^^^^^^^
                "#
            ),
            @"Encoding#toEncoder(2) : { a : Str } -[[#Derived.toEncoder_{a}(0)]]-> Encoder fmt | fmt has EncoderFormatting"
        )
    }

    #[test]
    fn encode_record_with_nested_custom_impl() {
        infer_queries!(
            indoc!(
                r#"
                app "test"
                    imports [Encode.{ toEncoder, custom }]
                    provides [main] to "./platform"

                A := {} has [Encoding {toEncoder}]
                toEncoder = \@A _ -> custom \b, _ -> b

                main = toEncoder { a: @A {} }
                     # ^^^^^^^^^
                "#
            ),
            @"Encoding#toEncoder(2) : { a : A } -[[#Derived.toEncoder_{a}(0)]]-> Encoder fmt | fmt has EncoderFormatting"
        )
    }

    #[test]
    fn resolve_lambda_set_generalized_ability_alias() {
        infer_queries!(
            indoc!(
                r#"
                app "test" provides [main] to "./platform"

                Id has id : a -> a | a has Id

                A := {} has [Id {id}]
                id = \@A {} -> @A {}
                #^^{-1}

                main =
                    alias1 = id
                    #        ^^
                    alias2 = alias1
                    #        ^^^^^^

                    a : A
                    a = alias2 (@A {})
                    #   ^^^^^^

                    a
                "#
            ),
            @r###"
        A#id(4) : A -[[id(4)]]-> A
        Id#id(2) : a -[[] + a:id(2):1]-> a | a has Id
        alias1 : a -[[] + a:id(2):1]-> a | a has Id
        alias2 : A -[[id(4)]]-> A
        "###
        )
    }

    #[test]
    fn resolve_lambda_set_ability_chain() {
        infer_queries!(
            indoc!(
                r#"
                app "test" provides [main] to "./platform"

                Id1 has id1 : a -> a | a has Id1
                Id2 has id2 : a -> a | a has Id2

                A := {} has [Id1 {id1}, Id2 {id2}]
                id1 = \@A {} -> @A {}
                #^^^{-1}

                id2 = \@A {} -> id1 (@A {})
                #^^^{-1}        ^^^

                main =
                    a : A
                    a = id2 (@A {})
                    #   ^^^

                    a
                "#
            ),
            @r###"
        A#id1(6) : A -[[id1(6)]]-> A
        A#id2(7) : A -[[id2(7)]]-> A
        A#id1(6) : A -[[id1(6)]]-> A
        A#id2(7) : A -[[id2(7)]]-> A
        "###
        )
    }

    #[test]
    fn resolve_lambda_set_branches_ability_vs_non_ability() {
        infer_queries!(
            indoc!(
                r#"
                app "test" provides [main] to "./platform"

                Id has id : a -> a | a has Id

                A := {} has [Id {id}]
                id = \@A {} -> @A {}
                #^^{-1}

                idNotAbility = \x -> x
                #^^^^^^^^^^^^{-1}

                main =
                    choice : [T, U]

                    idChoice =
                    #^^^^^^^^{-1}
                        when choice is
                            T -> id
                            U -> idNotAbility

                    idChoice (@A {})
                    #^^^^^^^^{-1}
                "#
            ),
            @r###"
        A#id(4) : A -[[id(4)]]-> A
        idNotAbility : a -[[idNotAbility(5)]]-> a
        idChoice : a -[[idNotAbility(5)] + a:id(2):1]-> a | a has Id
        idChoice : A -[[id(4), idNotAbility(5)]]-> A
        "###
        )
    }

    #[test]
    fn resolve_lambda_set_branches_same_ability() {
        infer_queries!(
            indoc!(
                r#"
                app "test" provides [main] to "./platform"

                Id has id : a -> a | a has Id

                A := {} has [Id {id}]
                id = \@A {} -> @A {}
                #^^{-1}

                main =
                    choice : [T, U]

                    idChoice =
                    #^^^^^^^^{-1}
                        when choice is
                            T -> id
                            U -> id

                    idChoice (@A {})
                    #^^^^^^^^{-1}
                "#
            ),
            @r#"
            A#id(4) : A -[[id(4)]]-> A
            idChoice : a -[[] + a:id(2):1]-> a | a has Id
            idChoice : A -[[id(4)]]-> A
            "#
        )
    }

    #[test]
    fn resolve_unspecialized_lambda_set_behind_alias() {
        infer_queries!(
            indoc!(
                r#"
                app "test" provides [main] to "./platform"

                Thunk a : {} -> a

                Id has id : a -> Thunk a | a has Id

                A := {} has [Id {id}]
                id = \@A {} -> \{} -> @A {}
                #^^{-1}

                main =
                    alias = id
                    #       ^^

                    a : A
                    a = (alias (@A {})) {}
                    #    ^^^^^

                    a
                "#
            ),
            @r#"
            A#id(5) : {} -[[id(5)]]-> ({} -[[8(8)]]-> {})
            Id#id(3) : a -[[] + a:id(3):1]-> ({} -[[] + a:id(3):2]-> a) | a has Id
            alias : {} -[[id(5)]]-> ({} -[[8(8)]]-> {})
            "#
            print_only_under_alias: true
        )
    }

    #[test]
    fn resolve_unspecialized_lambda_set_behind_opaque() {
        infer_queries!(
            indoc!(
                r#"
                app "test" provides [main] to "./platform"

                Thunk a := {} -> a

                Id has id : a -> Thunk a | a has Id

                A := {} has [Id {id}]
                id = \@A {} -> @Thunk (\{} -> @A {})
                #^^{-1}

                main =
                    thunk = id (@A {})
                    @Thunk it = thunk
                    it {}
                    #^^{-1}
                "#
            ),
            @r#"
            A#id(5) : {} -[[id(5)]]-> ({} -[[8(8)]]-> {})
            it : {} -[[8(8)]]-> {}
            "#
            print_only_under_alias: true
        )
    }

    #[test]
    fn resolve_two_unspecialized_lambda_sets_in_one_lambda_set() {
        infer_queries!(
            indoc!(
                r#"
                app "test" provides [main] to "./platform"

                Thunk a : {} -> a

                Id has id : a -> Thunk a | a has Id

                A := {} has [Id {id}]
                id = \@A {} -> \{} -> @A {}
                #^^{-1}

                main =
                    a : A
                    a = (id (@A {})) {}
                    #    ^^

                    a
                "#
            ),
            @r#"
            A#id(5) : {} -[[id(5)]]-> ({} -[[8(8)]]-> {})
            A#id(5) : {} -[[id(5)]]-> ({} -[[8(8)]]-> {})
            "#
            print_only_under_alias: true
        )
    }

    #[test]
    fn resolve_recursive_ability_lambda_set() {
        infer_queries!(
            indoc!(
                r#"
                app "test" provides [main] to "./platform"

                Diverge has diverge : a -> a | a has Diverge

                A := {} has [Diverge {diverge}]

                diverge : A -> A
                diverge = \@A {} -> diverge (@A {})
                #^^^^^^^{-1}        ^^^^^^^

                main =
                    a : A
                    a = diverge (@A {})
                    #   ^^^^^^^

                    a
                "#
            ),
            @r###"
        A#diverge(4) : A -[[diverge(4)]]-> A
        A#diverge(4) : A -[[diverge(4)]]-> A
        A#diverge(4) : A -[[diverge(4)]]-> A
        "###
        )
    }

    #[test]
    fn resolve_mutually_recursive_ability_lambda_sets() {
        infer_queries!(
            indoc!(
                r#"
                app "test" provides [main] to "./platform"

                Bounce has
                    ping : a -> a | a has Bounce
                    pong : a -> a | a has Bounce

                A := {} has [Bounce {ping: pingA, pong: pongA}]

                pingA = \@A {} -> pong (@A {})
                #^^^^^{-1}        ^^^^

                pongA = \@A {} -> ping (@A {})
                #^^^^^{-1}        ^^^^

                main =
                    a : A
                    a = ping (@A {})
                    #   ^^^^

                    a
                "#
            ),
            @r###"
        pingA : A -[[pingA(5)]]-> A
        A#pong(6) : A -[[pongA(6)]]-> A
        pongA : A -[[pongA(6)]]-> A
        A#ping(5) : A -[[pingA(5)]]-> A
        A#ping(5) : A -[[pingA(5)]]-> A
        "###
        )
    }

    #[test]
    fn resolve_mutually_recursive_ability_lambda_sets_inferred() {
        infer_queries!(
            indoc!(
                r#"
                app "test" provides [main] to "./platform"

                Bounce has
                    ping : a -> a | a has Bounce
                    pong : a -> a | a has Bounce

                A := {} has [Bounce {ping, pong}]

                ping = \@A {} -> pong (@A {})
                #^^^^{-1}        ^^^^

                pong = \@A {} -> ping (@A {})
                #^^^^{-1}        ^^^^

                main =
                    a : A
                    a = ping (@A {})
                    #   ^^^^

                    a
                "#
            ),
            @r###"
        A#ping(5) : A -[[ping(5)]]-> A
        A#pong(6) : A -[[pong(6)]]-> A
        A#pong(6) : A -[[pong(6)]]-> A
        A#ping(5) : A -[[ping(5)]]-> A
        A#ping(5) : A -[[ping(5)]]-> A
        "###
        )
    }

    #[test]
    fn list_of_lambdas() {
        infer_queries!(
            indoc!(
                r#"
                [\{} -> {}, \{} -> {}]
                #^^^^^^^^^^^^^^^^^^^^^^{-1}
                "#
            ),
            @r#"[\{} -> {}, \{} -> {}] : List ({}* -[[1(1), 2(2)]]-> {})"#
        )
    }

    #[test]
    fn self_recursion_with_inference_var() {
        infer_eq_without_problem(
            indoc!(
                r#"
                f : _ -> _
                f = \_ -> if Bool.false then "" else f ""

                f
                "#
            ),
            "Str -> Str",
        )
    }

    #[test]
    fn mutual_recursion_with_inference_var() {
        infer_eq_without_problem(
            indoc!(
                r#"
                f : _ -> Str
                f = \s -> g s
                g = \s -> if Bool.true then s else f s

                g
                "#
            ),
            "Str -> Str",
        )
    }

    #[test]
    fn issue_3261() {
        infer_queries!(
            indoc!(
                r#"
                Named : [Named Str (List Named)]

                foo : Named
                foo = Named "outer" [Named "inner" []]
                #^^^{-1}

                Named name outerList = foo
                #^^^^^^^^^^^^^^^^^^^^{-1}
                #     ^^^^ ^^^^^^^^^

                {name, outerList}
                "#
            ),
            @r#"
            foo : [Named Str (List a)]* as a
            Named name outerList : [Named Str (List a)] as a
            name : Str
            outerList : List ([Named Str (List a)] as a)
            "#
            print_only_under_alias: true
        )
    }

    #[test]
    fn function_alias_in_signature() {
        infer_eq_without_problem(
            indoc!(
                r#"
                app "test" provides [main] to "./platform"

                Parser a : List U8 -> List [Pair a (List U8)]

                any: Parser U8
                any = \inp ->
                   when List.first inp is
                     Ok u -> [Pair u (List.drop inp 1)]
                     _ -> []

                main = any
                "#
            ),
            "Parser U8",
        );
    }

    #[test]
    fn infer_variables_in_value_def_signature() {
        infer_eq_without_problem(
            indoc!(
                r#"
                app "test" provides [a] to "./platform"

                a : {a: _}
                a = {a: ""}
                "#
            ),
            "{ a : Str }",
        );
    }

    #[test]
    fn infer_variables_in_destructure_def_signature() {
        infer_eq_without_problem(
            indoc!(
                r#"
                app "test" provides [a] to "./platform"

                {a} : {a: _}
                {a} = {a: ""}
                "#
            ),
            "Str",
        )
    }

    #[test]
    fn lambda_sets_collide_with_captured_var() {
        infer_queries!(
            indoc!(
                r#"
                capture : a -> ({} -> Str)
                capture = \val ->
                    thunk =
                        \{} ->
                            when val is
                                _ -> ""
                    thunk

                x : [True, False]

                fun =
                    when x is
                        True -> capture ""
                        #       ^^^^^^^
                        False -> capture {}
                        #        ^^^^^^^
                fun
                #^^^{-1}
                "#
            ),
            @r#"
            capture : Str -[[capture(1)]]-> ({} -[[thunk(5) {}, thunk(5) Str]]-> Str)
            capture : {} -[[capture(1)]]-> ({} -[[thunk(5) {}, thunk(5) Str]]-> Str)
            fun : {} -[[thunk(5) {}, thunk(5) Str]]-> Str
            "#
        );
    }

    #[test]
    fn lambda_sets_collide_with_captured_function() {
        infer_queries!(
            indoc!(
                r#"
                Lazy a : {} -> a

                after : Lazy a, (a -> Lazy b) -> Lazy b
                after = \effect, map ->
                    thunk = \{} ->
                        when map (effect {}) is
                            b -> b {}
                    thunk

                f = \_ -> \_ -> ""
                g = \{ s1 } -> \_ -> s1

                x : [True, False]

                fun =
                    when x is
                        True -> after (\{} -> "") f
                        False -> after (\{} -> {s1: "s1"}) g
                fun
                #^^^{-1}
                "#
            ),
            @r#"fun : {} -[[thunk(9) (({} -[[15(15)]]-> { s1 : Str })) ({ s1 : Str } -[[g(4)]]-> ({} -[[13(13) Str]]-> Str)), thunk(9) (({} -[[14(14)]]-> Str)) (Str -[[f(3)]]-> ({} -[[11(11)]]-> Str))]]-> Str"#
            print_only_under_alias: true
        );
    }

    #[test]
    fn lambda_set_niche_same_layout_different_constructor() {
        infer_queries!(
            indoc!(
                r#"
                capture : a -> ({} -> Str)
                capture = \val ->
                    thunk =
                        \{} ->
                            when val is
                                _ -> ""
                    thunk

                x : [True, False]

                fun =
                    when x is
                        True -> capture {a: ""}
                        False -> capture (A "")
                fun
                #^^^{-1}
                "#
            ),
            @r#"fun : {} -[[thunk(5) [A Str]*, thunk(5) { a : Str }]]-> Str"#
        );
    }

    #[test]
    fn check_phantom_type() {
        infer_eq_without_problem(
            indoc!(
                r#"
                F a b := b

                foo : F Str Str -> F U8 Str

                x : F Str Str

                foo x
                "#
            ),
            "F U8 Str",
        )
    }

    #[test]
    fn infer_phantom_type_flow() {
        infer_eq_without_problem(
            indoc!(
                r#"
                F a b := b

                foo : _ -> F U8 Str
                foo = \it -> it

                foo
                "#
            ),
            "F U8 Str -> F U8 Str",
        )
    }

    #[test]
    fn infer_unbound_phantom_type_star() {
        infer_eq_without_problem(
            indoc!(
                r#"
                F a b := b

                foo = \@F {} -> @F ""

                foo
                "#
            ),
            "F * {}* -> F * Str",
        )
    }

    #[test]
    fn polymorphic_lambda_set_specialization() {
        infer_queries!(
            indoc!(
                r#"
                app "test" provides [main] to "./platform"

                F has f : a -> (b -> {}) | a has F, b has G
                G has g : b -> {} | b has G

                Fo := {} has [F {f}]
                f = \@Fo {} -> g
                #^{-1}

                Go := {} has [G {g}]
                g = \@Go {} -> {}
                #^{-1}

                main = (f (@Fo {})) (@Go {})
                #       ^
                #       ^^^^^^^^^^
                "#
            ),
            @r###"
        Fo#f(7) : Fo -[[f(7)]]-> (b -[[] + b:g(4):1]-> {}) | b has G
        Go#g(8) : Go -[[g(8)]]-> {}
        Fo#f(7) : Fo -[[f(7)]]-> (Go -[[g(8)]]-> {})
        f (@Fo {}) : Go -[[g(8)]]-> {}
        "###
        );
    }

    #[test]
    fn polymorphic_lambda_set_specialization_bound_output() {
        infer_queries!(
            indoc!(
                r#"
                app "test" provides [main] to "./platform"

                F has f : a -> ({} -> b) | a has F, b has G
                G has g : {} -> b | b has G

                Fo := {} has [F {f}]
                f = \@Fo {} -> g
                #^{-1}

                Go := {} has [G {g}]
                g = \{} -> @Go {}
                #^{-1}

                main =
                    foo = 1
                    @Go it = (f (@Fo {})) {}
                    #         ^
                    #         ^^^^^^^^^^

                    {foo, it}
                "#
            ),
            @r###"
        Fo#f(7) : Fo -[[f(7)]]-> ({} -[[] + b:g(4):1]-> b) | b has G
        Go#g(8) : {} -[[g(8)]]-> Go
        Fo#f(7) : Fo -[[f(7)]]-> ({} -[[g(8)]]-> Go)
        f (@Fo {}) : {} -[[g(8)]]-> Go
        "###
        );
    }

    #[test]
    fn polymorphic_lambda_set_specialization_with_let_generalization() {
        infer_queries!(
            indoc!(
                r#"
                app "test" provides [main] to "./platform"

                F has f : a -> (b -> {}) | a has F, b has G
                G has g : b -> {} | b has G

                Fo := {} has [F {f}]
                f = \@Fo {} -> g
                #^{-1}

                Go := {} has [G {g}]
                g = \@Go {} -> {}
                #^{-1}

                main =
                    h = f (@Fo {})
                #   ^   ^
                    h (@Go {})
                #   ^
                "#
            ),
            @r###"
        Fo#f(7) : Fo -[[f(7)]]-> (b -[[] + b:g(4):1]-> {}) | b has G
        Go#g(8) : Go -[[g(8)]]-> {}
        h : b -[[] + b:g(4):1]-> {} | b has G
        Fo#f(7) : Fo -[[f(7)]]-> (b -[[] + b:g(4):1]-> {}) | b has G
        h : Go -[[g(8)]]-> {}
        "###
        );
    }

    #[test]
    fn polymorphic_lambda_set_specialization_with_let_generalization_unapplied() {
        infer_queries!(
            indoc!(
                r#"
                app "test" provides [main] to "./platform"

                F has f : a -> (b -> {}) | a has F, b has G
                G has g : b -> {} | b has G

                Fo := {} has [F {f}]
                f = \@Fo {} -> g
                #^{-1}

                Go := {} has [G {g}]
                g = \@Go {} -> {}
                #^{-1}

                main =
                #^^^^{-1}
                    h = f (@Fo {})
                #   ^   ^
                    h
                "#
            ),
            @r###"
        Fo#f(7) : Fo -[[f(7)]]-> (b -[[] + b:g(4):1]-> {}) | b has G
        Go#g(8) : Go -[[g(8)]]-> {}
        main : b -[[] + b:g(4):1]-> {} | b has G
        h : b -[[] + b:g(4):1]-> {} | b has G
        Fo#f(7) : Fo -[[f(7)]]-> (b -[[] + b:g(4):1]-> {}) | b has G
        "###
        );
    }

    #[test]
    fn polymorphic_lambda_set_specialization_with_deep_specialization_and_capture() {
        infer_queries!(
            indoc!(
                r#"
                app "test" provides [main] to "./platform"

                F has f : a, b -> ({} -> ({} -> {})) | a has F, b has G
                G has g : b -> ({} -> {}) | b has G

                Fo := {} has [F {f}]
                f = \@Fo {}, b -> \{} -> g b
                #^{-1}

                Go := {} has [G {g}]
                g = \@Go {} -> \{} -> {}
                #^{-1}

                main =
                    (f (@Fo {}) (@Go {})) {}
                #    ^
                "#
            ),
            @r###"
        Fo#f(7) : Fo, b -[[f(7)]]-> ({} -[[13(13) b]]-> ({} -[[] + b:g(4):2]-> {})) | b has G
        Go#g(8) : Go -[[g(8)]]-> ({} -[[14(14)]]-> {})
        Fo#f(7) : Fo, Go -[[f(7)]]-> ({} -[[13(13) Go]]-> ({} -[[14(14)]]-> {}))
        "###
        );
    }

    #[test]
    fn polymorphic_lambda_set_specialization_varying_over_multiple_variables() {
        infer_queries!(
            indoc!(
                r#"
                app "test" provides [main] to "./platform"

                J has j : j -> (k -> {}) | j has J, k has K
                K has k : k -> {} | k has K

                C := {} has [J {j: jC}]
                jC = \@C _ -> k
                #^^{-1}

                D := {} has [J {j: jD}]
                jD = \@D _ -> k
                #^^{-1}

                E := {} has [K {k}]
                k = \@E _ -> {}
                #^{-1}

                f = \flag, a, b ->
                #          ^  ^
                    it =
                #   ^^
                        when flag is
                            A -> j a
                            #    ^
                            B -> j b
                            #    ^
                    it
                #   ^^

                main = (f A (@C {}) (@D {})) (@E {})
                #       ^
                #       ^^^^^^^^^^^^^^^^^^^
                #^^^^{-1}
                "#
            ),
            @r###"
        jC : C -[[jC(8)]]-> (k -[[] + k:k(4):1]-> {}) | k has K
        jD : D -[[jD(9)]]-> (k -[[] + k:k(4):1]-> {}) | k has K
        E#k(10) : E -[[k(10)]]-> {}
        a : j | j has J
        b : j | j has J
        it : k -[[] + j:j(2):2 + j1:j(2):2]-> {} | j has J, j1 has J, k has K
        J#j(2) : j -[[] + j:j(2):1]-> (k -[[] + j:j(2):2 + j1:j(2):2]-> {}) | j has J, j1 has J, k has K
        J#j(2) : j -[[] + j:j(2):1]-> (k -[[] + j1:j(2):2 + j:j(2):2]-> {}) | j has J, j1 has J, k has K
        it : k -[[] + j:j(2):2 + j1:j(2):2]-> {} | j has J, j1 has J, k has K
        f : [A, B], C, D -[[f(11)]]-> (E -[[k(10)]]-> {})
        f A (@C {}) (@D {}) : E -[[k(10)]]-> {}
        main : {}
        "###
        );
    }

    #[test]
    fn polymorphic_lambda_set_specialization_varying_over_multiple_variables_two_results() {
        infer_queries!(
            indoc!(
                r#"
                app "test" provides [main] to "./platform"

                J has j : j -> (k -> {}) | j has J, k has K
                K has k : k -> {} | k has K

                C := {} has [J {j: jC}]
                jC = \@C _ -> k
                #^^{-1}

                D := {} has [J {j: jD}]
                jD = \@D _ -> k
                #^^{-1}

                E := {} has [K {k: kE}]
                kE = \@E _ -> {}
                #^^{-1}

                F := {} has [K {k: kF}]
                kF = \@F _ -> {}
                #^^{-1}

                f = \flag, a, b ->
                #          ^  ^
                    it =
                #   ^^
                        when flag is
                            A -> j a
                            #    ^
                            B -> j b
                            #    ^
                    it
                #   ^^

                main =
                #^^^^{-1}
                    it =
                #   ^^
                        (f A (@C {}) (@D {}))
                #        ^
                    if Bool.true
                        then it (@E {})
                        #    ^^
                        else it (@F {})
                        #    ^^
                "#
            ),
            @r###"
        jC : C -[[jC(9)]]-> (k -[[] + k:k(4):1]-> {}) | k has K
        jD : D -[[jD(10)]]-> (k -[[] + k:k(4):1]-> {}) | k has K
        kE : E -[[kE(11)]]-> {}
        kF : F -[[kF(12)]]-> {}
        a : j | j has J
        b : j | j has J
        it : k -[[] + j:j(2):2 + j1:j(2):2]-> {} | j has J, j1 has J, k has K
        J#j(2) : j -[[] + j:j(2):1]-> (k -[[] + j:j(2):2 + j1:j(2):2]-> {}) | j has J, j1 has J, k has K
        J#j(2) : j -[[] + j:j(2):1]-> (k -[[] + j1:j(2):2 + j:j(2):2]-> {}) | j has J, j1 has J, k has K
        it : k -[[] + j:j(2):2 + j1:j(2):2]-> {} | j has J, j1 has J, k has K
        main : {}
        it : k -[[] + k:k(4):1]-> {} | k has K
        f : [A, B], C, D -[[f(13)]]-> (k -[[] + k:k(4):1]-> {}) | k has K
        it : E -[[kE(11)]]-> {}
        it : F -[[kF(12)]]-> {}
        "###
        );
    }

    #[test]
    fn polymorphic_lambda_set_specialization_branching_over_single_variable() {
        infer_queries!(
            indoc!(
                r#"
                app "test" provides [f] to "./platform"

                J has j : j -> (k -> {}) | j has J, k has K
                K has k : k -> {} | k has K

                C := {} has [J {j: jC}]
                jC = \@C _ -> k

                D := {} has [J {j: jD}]
                jD = \@D _ -> k

                E := {} has [K {k}]
                k = \@E _ -> {}

                f = \flag, a, c ->
                    it =
                        when flag is
                            A -> j a
                            B -> j a
                    it c
                #   ^^ ^
                "#
            ),
            @r###"
        it : k -[[] + j:j(2):2]-> {} | j has J, k has K
        c : k | k has K
        "###
        );
    }

    #[test]
    fn wrap_recursive_opaque_negative_position() {
        infer_eq_without_problem(
            indoc!(
                r#"
                OList := [Nil, Cons {} OList]

                lst : [Cons {} OList]

                olist : OList
                olist = (\l -> @OList l) lst

                olist
                "#
            ),
            "OList",
        );
    }

    #[test]
    fn wrap_recursive_opaque_positive_position() {
        infer_eq_without_problem(
            indoc!(
                r#"
                OList := [Nil, Cons {} OList]

                lst : [Cons {} OList]

                olist : OList
                olist = @OList lst

                olist
                "#
            ),
            "OList",
        );
    }

    #[test]
    fn rosetree_with_result_is_legal_recursive_type() {
        infer_eq_without_problem(
            indoc!(
                r#"
                Rose a : [Rose (Result (List (Rose a)) I64)]

                x : Rose I64
                x = Rose (Ok [])

                x
                "#
            ),
            "Rose I64",
        );
    }

    #[test]
    fn opaque_wrap_function() {
        infer_eq_without_problem(
            indoc!(
                r#"
                A := U8
                List.map [1, 2, 3] @A
                "#
            ),
            "List A",
        );
    }

    #[test]
    fn opaque_wrap_function_with_inferred_arg() {
        infer_eq_without_problem(
            indoc!(
                r#"
                A a := a
                List.map [1u8, 2u8, 3u8] @A
                "#
            ),
            "List (A U8)",
        );
    }

    #[test]
    fn shared_pattern_variable_in_when_patterns() {
        infer_queries!(
            indoc!(
                r#"
                when A "" is
                #    ^^^^
                    A x | B x -> x
                    # ^     ^    ^
                "#
            ),
            @r###"
            A "" : [A Str, B Str]
            x : Str
            x : Str
            x : Str
            "###
        );
    }

    #[test]
    fn shared_pattern_variable_in_multiple_branch_when_patterns() {
        infer_queries!(
            indoc!(
                r#"
                when A "" is
                #    ^^^^
                    A x | B x -> x
                    # ^     ^    ^
                    C x | D x -> x
                    # ^     ^    ^
                "#
            ),
            @r###"
            A "" : [A Str, B Str, C Str, D Str]
            x : Str
            x : Str
            x : Str
            x : Str
            x : Str
            x : Str
            "###
        );
    }

    #[test]
    fn catchall_branch_for_pattern_not_last() {
        infer_queries!(
            indoc!(
                r#"
                \x -> when x is
                #^
                        A B _ -> ""
                        A _ C -> ""
                "#
            ),
            @r#"x : [A [B]* [C]*]"#
            allow_errors: true
        );
    }

    #[test]
    fn catchall_branch_walk_into_nested_types() {
        infer_queries!(
            indoc!(
                r#"
                \x -> when x is
                #^
                        { a: A { b: B } } -> ""
                        _ -> ""
                "#
            ),
            @r#"x : { a : [A { b : [B]* }*]* }*"#
        );
    }

    #[test]
    fn infer_type_with_underscore_destructure_assignment() {
        infer_eq_without_problem(
            indoc!(
                r#"
                Pair x _ = Pair 0 1

                x
                "#
            ),
            "Num *",
        );
    }

    #[test]
    fn issue_3444() {
        infer_queries!(
            indoc!(
                r#"
                compose = \f, g ->
                    closCompose = \x -> g (f x)
                    closCompose

                const = \x ->
                    closConst = \_ -> x
                    closConst

                list = []

                res : Str -> Str
                res = List.walk list (const "z") (\c1, c2 -> compose c1 c2)
                #                     ^^^^^                  ^^^^^^^
                #                                 ^^^^^^^^^^^^^^^^^^^^^^^^
                #^^^{-1}

                res "hello"
                #^^^{-1}
                "#
            ),
            @r###"
        const : Str -[[const(2)]]-> (Str -[[closCompose(7) (Str -a-> Str) (Str -[[]]-> Str), closConst(10) Str] as a]-> Str)
        compose : (Str -a-> Str), (Str -[[]]-> Str) -[[compose(1)]]-> (Str -a-> Str)
        \c1, c2 -> compose c1 c2 : (Str -a-> Str), (Str -[[]]-> Str) -[[11(11)]]-> (Str -a-> Str)
        res : Str -[[closCompose(7) (Str -a-> Str) (Str -[[]]-> Str), closConst(10) Str] as a]-> Str
        res : Str -[[closCompose(7) (Str -a-> Str) (Str -[[]]-> Str), closConst(10) Str] as a]-> Str
        "###
        );
    }

    #[test]
    fn transient_captures() {
        infer_queries!(
            indoc!(
                r#"
                x = "abc"

                getX = \{} -> x

                h = \{} -> (getX {})
                #^{-1}

                h {}
                "#
            ),
        @"h : {}* -[[h(3) Str]]-> Str"
        );
    }

    #[test]
    fn transient_captures_after_def_ordering() {
        infer_queries!(
            indoc!(
                r#"
                h = \{} -> (getX {})
                #^{-1}

                getX = \{} -> x

                x = "abc"

                h {}
                "#
            ),
        @"h : {}* -[[h(1) Str]]-> Str"
        );
    }

    #[test]
    fn mutually_recursive_captures() {
        infer_queries!(
            indoc!(
                r#"
                x = Bool.true
                y = Bool.false

                a = "foo"
                b = "bar"

                foo = \{} -> if x then a else bar {}
                #^^^{-1}
                bar = \{} -> if y then b else foo {}
                #^^^{-1}

                bar {}
                "#
            ),
        @r###"
        foo : {} -[[foo(5) Bool Bool Str Str]]-> Str
        bar : {} -[[bar(6) Bool Bool Str Str]]-> Str
        "###
        );
    }

    #[test]
    fn unify_optional_record_fields_in_two_closed_records() {
        infer_eq_without_problem(
            indoc!(
                r#"
                f : { x ? Str, y ? Str } -> {}
                
                f {x : ""}
                "#
            ),
            "{}",
        );
    }

    #[test]
    fn match_on_result_with_uninhabited_error_branch() {
        infer_eq_without_problem(
            indoc!(
                r#"
                x : Result Str []
                x = Ok "abc"

                when x is
                    Ok s -> s
                "#
            ),
            "Str",
        );
    }

    #[test]
    fn match_on_result_with_uninhabited_error_destructuring() {
        infer_eq_without_problem(
            indoc!(
                r#"
                x : Result Str []
                x = Ok "abc"

                Ok str = x

                str
                "#
            ),
            "Str",
        );
    }

    #[test]
    fn match_on_result_with_uninhabited_error_destructuring_in_lambda_syntax() {
        infer_eq_without_problem(
            indoc!(
                r#"
                x : Result Str [] -> Str
                x = \Ok s -> s

                x
                "#
            ),
            "Result Str [] -> Str",
        );
    }

    #[test]
    fn custom_implement_hash() {
        infer_eq_without_problem(
            indoc!(
                r#"
                app "test" provides [main] to "./platform"

                Noop := {} has [Hash {hash}]

                hash = \hasher, @Noop {} -> hasher

                main = \hasher -> hash hasher (@Noop {})
                "#
            ),
            "hasher -> hasher | hasher has Hasher",
        );
    }

    #[test]
    fn dispatch_tag_union_function_inferred() {
        infer_eq_without_problem(
            indoc!(
                r#"
                g = if Bool.true then A else B

                g ""
                "#
            ),
            "[A Str, B Str]",
        );
    }

    #[test]
    fn check_char_as_u8() {
        infer_eq_without_problem(
            indoc!(
                r#"
                x : U8
                x = '.'

                x
                "#
            ),
            "U8",
        );
    }

    #[test]
    fn check_char_as_u16() {
        infer_eq_without_problem(
            indoc!(
                r#"
                x : U16
                x = '.'

                x
                "#
            ),
            "U16",
        );
    }

    #[test]
    fn check_char_as_u32() {
        infer_eq_without_problem(
            indoc!(
                r#"
                x : U32
                x = '.'

                x
                "#
            ),
            "U32",
        );
    }

    #[test]
    fn check_char_pattern_as_u8() {
        infer_eq_without_problem(
            indoc!(
                r#"
                f : U8 -> _
                f = \c ->
                    when c is
                        '.' -> 'A'
                        c1 -> c1

                f
                "#
            ),
            "U8 -> U8",
        );
    }

    #[test]
    fn check_char_pattern_as_u16() {
        infer_eq_without_problem(
            indoc!(
                r#"
                f : U16 -> _
                f = \c ->
                    when c is
                        '.' -> 'A'
                        c1 -> c1

                f
                "#
            ),
            "U16 -> U16",
        );
    }

    #[test]
    fn check_char_pattern_as_u32() {
        infer_eq_without_problem(
            indoc!(
                r#"
                f : U32 -> _
                f = \c ->
                    when c is
                        '.' -> 'A'
                        c1 -> c1

                f
                "#
            ),
            "U32 -> U32",
        );
    }

    #[test]
    fn issue_4246_admit_recursion_between_opaque_functions() {
        infer_eq_without_problem(
            indoc!(
                r#"
                app "test" provides [b] to "./platform"

                O := {} -> {}

                a = @O \{} -> ((\@O f -> f {}) b)

                b = a
                "#
            ),
            "O",
        );
    }

    #[test]
    fn custom_implement_eq() {
        infer_eq_without_problem(
            indoc!(
                r#"
                app "test" provides [main] to "./platform"

                Trivial := {} has [Eq {isEq}]

                isEq = \@Trivial {}, @Trivial {} -> Bool.true

                main = Bool.isEq (@Trivial {}) (@Trivial {})
                "#
            ),
            "Bool",
        );
    }

    #[test]
    fn expand_able_variables_in_type_alias() {
        infer_queries!(
            indoc!(
                r#"
                app "test" provides [main] to "./platform"

                F a : a | a has Hash

                main : F a -> F a
                #^^^^{-1}
                "#
            ),
            @"main : a -[[main(0)]]-> a | a has Hash"
            print_only_under_alias: true
        );
    }

    #[test]
    fn self_recursive_function_not_syntactically_a_function() {
        infer_eq_without_problem(
            indoc!(
                r#"
                app "test" provides [fx] to "./platform"

                after : ({} -> a), ({} -> b) -> ({} -> b)

                fx = after (\{} -> {}) \{} -> if Bool.true then fx {} else {}
                "#
            ),
            "{} -> {}",
        );
    }

    #[test]
    fn self_recursive_function_not_syntactically_a_function_nested() {
        infer_eq_without_problem(
            indoc!(
                r#"
                app "test" provides [main] to "./platform"

                main =
                    after : ({} -> a), ({} -> b) -> ({} -> b)

                    fx = after (\{} -> {}) \{} -> if Bool.true then fx {} else {}

                    fx
                "#
            ),
            "{} -> {}",
        );
    }

    #[test]
    fn derive_to_encoder_for_opaque() {
        infer_queries!(
            indoc!(
                r#"
                app "test" provides [main] to "./platform"

                N := U8 has [Encoding]

                main = Encode.toEncoder (@N 15)
                #      ^^^^^^^^^^^^^^^^
                "#
            ),
            @"N#Encode.toEncoder(3) : N -[[#N_toEncoder(3)]]-> Encoder fmt | fmt has EncoderFormatting"
        );
    }

    #[test]
    fn derive_decoder_for_opaque() {
        infer_queries!(
            indoc!(
                r#"
                app "test" provides [main] to "./platform"

                N := U8 has [Decoding]

                main : Decoder N _
                main = Decode.custom \bytes, fmt ->
                    Decode.decodeWith bytes Decode.decoder fmt
                #                           ^^^^^^^^^^^^^^
                "#
            ),
            @"N#Decode.decoder(3) : List U8, fmt -[[7(7)]]-> { rest : List U8, result : [Err [TooShort], Ok U8] } | fmt has DecoderFormatting"
            print_only_under_alias: true
        );
    }

    #[test]
    fn derive_hash_for_opaque() {
        infer_queries!(
            indoc!(
                r#"
                app "test" provides [main] to "./platform"

                N := U8 has [Hash]

                main = \hasher, @N n -> Hash.hash hasher (@N n)
                #                       ^^^^^^^^^
                "#
            ),
            @"N#Hash.hash(3) : a, N -[[#N_hash(3)]]-> a | a has Hasher"
        );
    }

    #[test]
    fn derive_eq_for_opaque() {
        infer_queries!(
            indoc!(
                r#"
                app "test" provides [main] to "./platform"

                N := U8 has [Eq]

                main = Bool.isEq (@N 15) (@N 23)
                #      ^^^^^^^^^
                "#
            ),
            @"N#Bool.isEq(3) : N, N -[[#N_isEq(3)]]-> Bool"
        );
    }

    #[test]
    fn multiple_variables_bound_to_an_ability_from_type_def() {
        infer_queries!(
            indoc!(
                r#"
                app "test" provides [main] to "./platform"

                F a : a | a has Hash & Eq & Decoding

                main : F a -> F a
                #^^^^{-1}
                "#
            ),
            @"main : a -[[main(0)]]-> a | a has Hash & Decoding & Eq"
            print_only_under_alias: true
        );
    }

    #[test]
    fn rigid_able_bounds_are_superset_of_flex_bounds_admitted() {
        infer_eq_without_problem(
            indoc!(
                r#"
                app "test" provides [main] to "./platform"

                f : x -> x | x has Hash
                g : x -> x | x has Decoding & Encoding

                main : x -> x | x has Hash & Decoding & Encoding
                main = \x -> x |> f |> g
                "#
            ),
            "x -> x | x has Hash & Encoding & Decoding",
        );
    }

    #[test]
    fn extend_uninhabited_without_opening_union() {
        infer_queries!(
            indoc!(
                r#"
                app "test" provides [main] to "./platform"

                walkHelp : {} -> [Continue {}, Break []]

                main = when walkHelp {} is
                #           ^^^^^^^^^^^
                    Continue {} -> {}
                "#
            ),
            @"walkHelp {} : [Break [], Continue {}]"
        );
    }

    #[test]
    fn contextual_openness_for_type_alias() {
        infer_queries!(
            indoc!(
                r#"
                app "test" provides [accum] to "./platform"

                Q : [Green, Blue]

                f : Q -> Q
                f = \q -> when q is
                #^{-1}
                    Green -> Green
                    Blue -> Blue

                accum = \q -> when q is
                #^^^^^{-1}
                    A -> f Green
                    B -> Yellow
                    C -> Orange
                "#
            ),
        @r###"
        f : Q -[[f(2)]]-> Q
        accum : [A, B, C] -[[accum(0)]]-> [Blue, Green, Orange, Yellow]*
        "###
        );
    }

    #[test]
    fn fix_recursion_under_alias_issue_4368() {
        infer_eq_without_problem(
            indoc!(
                r#"
                app "test" provides [doIt] to "./platform"

                Effect : [
                    DoIt {} ({} -> Effect),
                ]

                Task := ({} -> Effect) -> Effect

                doIt : {} -> Task
                doIt = \{} ->
                    @Task \toNext ->
                        DoIt {} \{} -> (toNext {})
                "#
            ),
            "{} -> Task",
        )
    }

    #[test]
<<<<<<< HEAD
    fn choose_ranged_num_for_hash() {
        infer_queries!(
            indoc!(
                r#"
                app "test" provides [main] to "./platform"

                main =
                    \h -> Hash.hash h 7
                    #     ^^^^^^^^^
                "#
            ),
        @"Hash#Hash.hash(1) : a, I64 -[[Hash.hashI64(12)]]-> a | a has Hasher"
        )
=======
    fn generalize_inferred_opaque_variable_bound_to_ability_issue_4408() {
        infer_eq_without_problem(
            indoc!(
                r#"
                app "test" provides [top] to "./platform"

                MDict u := (List u) | u has Eq

                bot : MDict k -> MDict k
                bot = \@MDict data ->
                    when {} is
                        {} -> @MDict data

                top : MDict v -> MDict v
                top = \x -> bot x
                "#
            ),
            "MDict v -> MDict v | v has Eq",
        );
>>>>>>> 2836e0a9
    }
}<|MERGE_RESOLUTION|>--- conflicted
+++ resolved
@@ -8222,7 +8222,6 @@
     }
 
     #[test]
-<<<<<<< HEAD
     fn choose_ranged_num_for_hash() {
         infer_queries!(
             indoc!(
@@ -8236,7 +8235,9 @@
             ),
         @"Hash#Hash.hash(1) : a, I64 -[[Hash.hashI64(12)]]-> a | a has Hasher"
         )
-=======
+    }
+
+    #[test]
     fn generalize_inferred_opaque_variable_bound_to_ability_issue_4408() {
         infer_eq_without_problem(
             indoc!(
@@ -8256,6 +8257,5 @@
             ),
             "MDict v -> MDict v | v has Eq",
         );
->>>>>>> 2836e0a9
     }
 }