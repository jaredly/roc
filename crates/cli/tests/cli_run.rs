#[macro_use]
extern crate pretty_assertions;

extern crate bumpalo;
extern crate indoc;
extern crate roc_collections;
extern crate roc_load;
extern crate roc_module;

#[cfg(test)]
mod cli_run {
    use cli_utils::helpers::{
        extract_valgrind_errors, file_path_from_root, fixture_file, fixtures_dir, known_bad_file,
        run_cmd, run_roc, run_with_valgrind, strip_colors, Out, ValgrindError, ValgrindErrorXWhat,
    };
    use const_format::concatcp;
    use indoc::indoc;
    use roc_cli::{CMD_BUILD, CMD_CHECK, CMD_DEV, CMD_FORMAT, CMD_RUN, CMD_TEST};
    use roc_test_utils::assert_multiline_str_eq;
    use serial_test::serial;
    use std::iter;
    use std::path::Path;

    #[cfg(all(unix, not(target_os = "macos")))]
    const ALLOW_VALGRIND: bool = true;

    // Disallow valgrind on macOS by default, because it reports a ton
    // of false positives. For local development on macOS, feel free to
    // change this to true!
    #[cfg(target_os = "macos")]
    const ALLOW_VALGRIND: bool = false;

    #[cfg(windows)]
    const ALLOW_VALGRIND: bool = false;

    // use valgrind (if supported on the current platform)
    #[derive(Debug, Clone, Copy)]
    enum UseValgrind {
        Yes,
        No,
    }

    #[derive(Debug, Clone, Copy)]
    enum TestCliCommands {
        Many,
        Run,
        Test,
        Dev,
    }

    const OPTIMIZE_FLAG: &str = concatcp!("--", roc_cli::FLAG_OPTIMIZE);
    const LINKER_FLAG: &str = concatcp!("--", roc_cli::FLAG_LINKER);
    const CHECK_FLAG: &str = concatcp!("--", roc_cli::FLAG_CHECK);
    const PREBUILT_PLATFORM: &str = concatcp!("--", roc_cli::FLAG_PREBUILT, "=true");
    #[allow(dead_code)]
    const TARGET_FLAG: &str = concatcp!("--", roc_cli::FLAG_TARGET);

    #[derive(Debug)]
    enum CliMode {
        Roc,      // buildAndRunIfNoErrors
        RocBuild, // buildOnly
        RocRun,   // buildAndRun
        RocTest,
        RocDev,
    }

    #[cfg(all(target_os = "linux", target_arch = "x86_64"))]
    const TEST_LEGACY_LINKER: bool = true;

    // Surgical linker currently only supports linux x86_64,
    // so we're always testing the legacy linker on other targets.
    #[cfg(not(all(target_os = "linux", target_arch = "x86_64")))]
    const TEST_LEGACY_LINKER: bool = false;

    #[derive(Debug, PartialEq, Eq)]
    enum Arg<'a> {
        ExamplePath(&'a str),
        PlainText(&'a str),
    }

    fn check_compile_error(file: &Path, flags: &[&str], expected: &str) {
        let compile_out = run_roc(
            [CMD_CHECK, file.to_str().unwrap()].iter().chain(flags),
            &[],
            &[],
        );
        let err = compile_out.stdout.trim();
        let err = strip_colors(err);

        // e.g. "1 error and 0 warnings found in 123 ms."
        let (before_first_digit, _) = err.split_at(err.rfind("found in ").unwrap());
        let err = format!("{}found in <ignored for test> ms.", before_first_digit);

        // make paths consistent
        let err = err.replace('\\', "/");

        // consistency with typewriters, very important
        let err = err.replace('\r', "");

        assert_multiline_str_eq!(err.as_str(), expected);
    }

    fn check_format_check_as_expected(file: &Path, expects_success_exit_code: bool) {
        let out = run_roc([CMD_FORMAT, file.to_str().unwrap(), CHECK_FLAG], &[], &[]);

        assert_eq!(out.status.success(), expects_success_exit_code);
    }

    fn run_roc_on_failure_is_panic<'a, I: IntoIterator<Item = &'a str>>(
        file: &'a Path,
        args: I,
        stdin: &[&str],
        roc_app_args: &[String],
        env: &[(&str, &str)],
    ) -> Out {
        let compile_out = run_roc_on(file, args, stdin, roc_app_args, env);

        assert!(
            compile_out.status.success(),
            "\n___________\nRoc command failed with status {:?}:\n\n  {} {}\n___________\n",
            compile_out.status,
            compile_out.stdout,
            compile_out.stderr,
        );

        compile_out
    }

    fn run_roc_on<'a, I: IntoIterator<Item = &'a str>>(
        file: &'a Path,
        args: I,
        stdin: &[&str],
        roc_app_args: &[String],
        env: &[(&str, &str)],
    ) -> Out {
        let compile_out = run_roc(
            // converting these all to String avoids lifetime issues
            args.into_iter()
                .map(|arg| arg.to_string())
                .chain([file.to_str().unwrap().to_string(), "--".to_string()])
                .chain(roc_app_args.iter().cloned()),
            stdin,
            env,
        );

        let ignorable = "🔨 Rebuilding platform...\n";
        let stderr = compile_out.stderr.replacen(ignorable, "", 1);

        // for some reason, llvm prints out this warning when targeting windows
        let ignorable = "warning: ignoring debug info with an invalid version (0) in app\r\n";
        let stderr = stderr.replacen(ignorable, "", 1);

        let is_reporting_runtime = stderr.starts_with("runtime: ") && stderr.ends_with("ms\n");
        if !(stderr.is_empty() || is_reporting_runtime) {
            panic!("\n___________\nThe roc command:\n\n  {:?}\n\nhad unexpected stderr:\n\n  {}\n___________\n", compile_out.cmd_str, stderr);
        }

        compile_out
    }

    #[allow(clippy::too_many_arguments)]
    fn check_output_with_stdin(
        file: &Path,
        stdin: &[&str],
        executable_filename: &str,
        flags: &[&str],
        roc_app_args: &[String],
        extra_env: &[(&str, &str)],
        expected_ending: &str,
        use_valgrind: UseValgrind,
        test_cli_commands: TestCliCommands,
    ) {
        // valgrind does not yet support avx512 instructions, see #1963.
        // we can't enable this only when testing with valgrind because of host re-use between tests
        #[cfg(any(target_arch = "x86", target_arch = "x86_64"))]
        if is_x86_feature_detected!("avx512f") {
            std::env::set_var("NO_AVX512", "1");
        }

        // TODO: expects don't currently work on windows
        let cli_commands = if cfg!(windows) {
            match test_cli_commands {
                TestCliCommands::Many => vec![CliMode::RocBuild, CliMode::RocRun],
                TestCliCommands::Run => vec![CliMode::RocRun],
                TestCliCommands::Test => vec![],
                TestCliCommands::Dev => vec![],
            }
        } else {
            match test_cli_commands {
                TestCliCommands::Many => vec![CliMode::RocBuild, CliMode::RocRun, CliMode::Roc],
                TestCliCommands::Run => vec![CliMode::Roc],
                TestCliCommands::Test => vec![CliMode::RocTest],
                TestCliCommands::Dev => vec![CliMode::RocDev],
            }
        };

        for cli_mode in cli_commands.iter() {
            let flags = {
                let mut vec = flags.to_vec();

                // max-threads segfaults on windows right now
                if !cfg!(windows) {
                    vec.push("--max-threads=1");
                }

                vec.into_iter()
            };

            let out = match cli_mode {
                CliMode::RocBuild => {
                    run_roc_on_failure_is_panic(
                        file,
                        iter::once(CMD_BUILD).chain(flags.clone()),
                        &[],
                        &[],
                        &[],
                    );

                    if matches!(use_valgrind, UseValgrind::Yes) && ALLOW_VALGRIND {
                        let mut valgrind_args = vec![file
                            .with_file_name(executable_filename)
                            .to_str()
                            .unwrap()
                            .to_string()];
                        valgrind_args.extend(roc_app_args.iter().cloned());
                        let (valgrind_out, raw_xml) =
                            run_with_valgrind(stdin.iter().copied(), &valgrind_args);
                        if valgrind_out.status.success() {
                            let memory_errors = extract_valgrind_errors(&raw_xml).unwrap_or_else(|err| {
                                panic!("failed to parse the `valgrind` xml output:\n\n  Error was:\n\n    {:?}\n\n  valgrind xml was:\n\n    \"{}\"\n\n  valgrind stdout was:\n\n    \"{}\"\n\n  valgrind stderr was:\n\n    \"{}\"", err, raw_xml, valgrind_out.stdout, valgrind_out.stderr);
                            });

                            if !memory_errors.is_empty() {
                                for error in memory_errors {
                                    let ValgrindError {
                                        kind,
                                        what: _,
                                        xwhat,
                                    } = error;
                                    println!("Valgrind Error: {}\n", kind);

                                    if let Some(ValgrindErrorXWhat {
                                        text,
                                        leakedbytes: _,
                                        leakedblocks: _,
                                    }) = xwhat
                                    {
                                        println!("    {}", text);
                                    }
                                }
                                panic!("Valgrind reported memory errors");
                            }
                        } else {
                            let exit_code = match valgrind_out.status.code() {
                                Some(code) => format!("exit code {}", code),
                                None => "no exit code".to_string(),
                            };

                            panic!("`valgrind` exited with {}. valgrind stdout was: \"{}\"\n\nvalgrind stderr was: \"{}\"", exit_code, valgrind_out.stdout, valgrind_out.stderr);
                        }

                        valgrind_out
                    } else {
                        run_cmd(
                            file.with_file_name(executable_filename).to_str().unwrap(),
                            stdin.iter().copied(),
                            roc_app_args,
                            extra_env.iter().copied(),
                        )
                    }
                }
                CliMode::Roc => {
                    run_roc_on_failure_is_panic(file, flags.clone(), stdin, roc_app_args, extra_env)
                }
                CliMode::RocRun => run_roc_on_failure_is_panic(
                    file,
                    iter::once(CMD_RUN).chain(flags.clone()),
                    stdin,
                    roc_app_args,
                    extra_env,
                ),
                CliMode::RocTest => {
                    // here failure is what we expect

                    run_roc_on(
                        file,
                        iter::once(CMD_TEST).chain(flags.clone()),
                        stdin,
                        roc_app_args,
                        extra_env,
                    )
                }
                CliMode::RocDev => {
                    // here failure is what we expect

                    run_roc_on(
                        file,
                        iter::once(CMD_DEV).chain(flags.clone()),
                        stdin,
                        roc_app_args,
                        extra_env,
                    )
                }
            };

            let mut actual = strip_colors(&out.stdout);

            // e.g. "1 failed and 0 passed in 123 ms."
            if let Some(split) = actual.rfind("passed in ") {
                let (before_first_digit, _) = actual.split_at(split);
                actual = format!("{}passed in <ignored for test> ms.", before_first_digit);
            }

            let self_path = file.display().to_string();
            actual = actual.replace(&self_path, "<ignored for tests>");

            if !actual.ends_with(expected_ending) {
                panic!(
                    "expected output to end with:\n{}\nbut instead got:\n{}\n stderr was:\n{}",
                    expected_ending, actual, out.stderr
                );
            }

            if !out.status.success() && !matches!(cli_mode, CliMode::RocTest) {
                // We don't need stdout, Cargo prints it for us.
                panic!(
                    "Example program exited with status {:?}\nstderr was:\n{:#?}",
                    out.status, out.stderr
                );
            }
        }
    }

    // when you want to run `roc test` to execute `expect`s, perhaps on a library rather than an application.
    fn test_roc_expect(dir_name: &str, roc_filename: &str) {
        let path = file_path_from_root(dir_name, roc_filename);
        let out = run_roc([CMD_TEST, path.to_str().unwrap()], &[], &[]);
        assert!(out.status.success());
    }

    // when you don't need args, stdin or extra_env
    fn test_roc_app_slim(
        dir_name: &str,
        roc_filename: &str,
        executable_filename: &str,
        expected_ending: &str,
        use_valgrind: UseValgrind,
    ) {
        test_roc_app(
            dir_name,
            roc_filename,
            executable_filename,
            &[],
            &[],
            &[],
            expected_ending,
            use_valgrind,
            TestCliCommands::Run,
        )
    }

    #[allow(clippy::too_many_arguments)]
    fn test_roc_app(
        dir_name: &str,
        roc_filename: &str,
        executable_filename: &str,
        stdin: &[&str],
        args: &[Arg],
        extra_env: &[(&str, &str)],
        expected_ending: &str,
        use_valgrind: UseValgrind,
        test_cli_commands: TestCliCommands,
    ) {
        let file_name = file_path_from_root(dir_name, roc_filename);
        let mut roc_app_args: Vec<String> = Vec::new();

        for arg in args {
            match arg {
                Arg::ExamplePath(file) => {
                    roc_app_args.push(
                        file_path_from_root(dir_name, file)
                            .to_str()
                            .unwrap()
                            .to_string(),
                    );
                }
                Arg::PlainText(arg) => {
                    roc_app_args.push(arg.to_string());
                }
            }
        }

        // workaround for surgical linker issue, see PR #3990
        let mut custom_flags: Vec<&str> = Vec::new();

        match executable_filename {
            "form" | "hello-gui" | "breakout" | "libhello" => {
                // Since these require things the build system often doesn't have
                // (e.g. GUIs open a window, Ruby needs ruby installed, WASM needs a browser)
                // we do `roc build` on them but don't run them.
                run_roc_on(&file_name, [CMD_BUILD, OPTIMIZE_FLAG], &[], &[], &[]);
                return;
            }
            "swiftui" | "rocLovesSwift" => {
                if cfg!(not(target_os = "macos")) {
                    eprintln!(
                        "WARNING: skipping testing example {} because it only works on MacOS.",
                        roc_filename
                    );
                    return;
                } else {
                    run_roc_on(&file_name, [CMD_BUILD, OPTIMIZE_FLAG], &[], &[], &[]);
                    return;
                }
            }
            "rocLovesWebAssembly" => {
                // this is a web assembly example, but we don't test with JS at the moment
                eprintln!(
                    "WARNING: skipping testing example {} because it only works in a browser!",
                    roc_filename
                );
                return;
            }
            "args" => {
                custom_flags = vec![LINKER_FLAG, "legacy"];
            }
            _ => {}
        }

        // Check with and without optimizations
        check_output_with_stdin(
            &file_name,
            stdin,
            executable_filename,
            &custom_flags,
            &roc_app_args,
            extra_env,
            expected_ending,
            use_valgrind,
            test_cli_commands,
        );

        custom_flags.push(OPTIMIZE_FLAG);
        // This is mostly because the false interpreter is still very slow -
        // 25s for the cli tests is just not acceptable during development!
        #[cfg(not(debug_assertions))]
        check_output_with_stdin(
            &file_name,
            stdin,
            executable_filename,
            &custom_flags,
            &roc_app_args,
            extra_env,
            expected_ending,
            use_valgrind,
            test_cli_commands,
        );

        // Also check with the legacy linker.

        if TEST_LEGACY_LINKER {
            check_output_with_stdin(
                &file_name,
                stdin,
                executable_filename,
                &[LINKER_FLAG, "legacy"],
                &roc_app_args,
                extra_env,
                expected_ending,
                use_valgrind,
                test_cli_commands,
            );
        }
    }

    #[test]
    #[serial(basic_cli_url)]
    #[cfg_attr(windows, ignore)]
    fn hello_world() {
        test_roc_app_slim(
            "examples",
            "helloWorld.roc",
            "helloWorld",
            "Hello, World!\n",
            UseValgrind::Yes,
        )
    }

    #[test]
    #[serial(cli_platform)]
    fn hello_world_no_url() {
        test_roc_app_slim(
            "examples",
            "helloWorldNoURL.roc",
            "helloWorld",
            "Hello, World!\n",
            UseValgrind::Yes,
        )
    }

    #[cfg(windows)]
    const LINE_ENDING: &str = "\r\n";
    #[cfg(not(windows))]
    const LINE_ENDING: &str = "\n";

    #[test]
    // uses C platform
    fn platform_switching_main() {
        test_roc_app_slim(
            "examples/platform-switching",
            "main.roc",
            "rocLovesPlatforms",
            &("Which platform am I running on now?".to_string() + LINE_ENDING),
            UseValgrind::Yes,
        )
    }

    // We exclude the C platforming switching example
    // because the main platform switching example runs the c platform.
    // If we don't, a race condition leads to test flakiness.

    #[test]
    fn platform_switching_rust() {
        test_roc_app_slim(
            "examples/platform-switching",
            "rocLovesRust.roc",
            "rocLovesRust",
            "Roc <3 Rust!\n",
            UseValgrind::Yes,
        )
    }

    #[test]
    #[serial(zig_platform)]
    #[cfg_attr(windows, ignore)]
    fn platform_switching_zig() {
        test_roc_app_slim(
            "examples/platform-switching",
            "rocLovesZig.roc",
            "rocLovesZig",
            "Roc <3 Zig!\n",
            UseValgrind::Yes,
        )
    }

    #[test]
    fn platform_switching_wasm() {
        test_roc_app_slim(
            "examples/platform-switching",
            "rocLovesWebAssembly.roc",
            "rocLovesWebAssembly",
            "Roc <3 Web Assembly!\n",
            UseValgrind::Yes,
        )
    }

    #[test]
    fn platform_switching_swift() {
        test_roc_app_slim(
            "examples/platform-switching",
            "rocLovesSwift.roc",
            "rocLovesSwift",
            "Roc <3 Swift!\n",
            UseValgrind::Yes,
        )
    }

    #[test]
    fn expects_dev_and_test() {
        // these are in the same test function so we don't have to worry about race conditions
        // on the building of the platform

        test_roc_app(
            "crates/cli_testing_examples/expects",
            "expects.roc",
            "expects-test",
            &[],
            &[],
            &[],
            indoc!(
                r#"
                This expectation failed:

                18│      expect x != x
                                ^^^^^^

                When it failed, these variables had these values:

                x : Num *
                x = 42

                [<ignored for tests> 19:9] 42
                [<ignored for tests> 20:9] "Fjoer en ferdjer frieten oan dyn geve lea"
                [<ignored for tests> 13:9] "abc"
                [<ignored for tests> 13:9] 10
                [<ignored for tests> 13:9] A (B C)
                Program finished!
                "#
            ),
            UseValgrind::Yes,
            TestCliCommands::Dev,
        );

        test_roc_app(
            "crates/cli_testing_examples/expects",
            "expects.roc",
            "expects-test",
            &[],
            &[],
            &[],
            indoc!(
                r#"
                This expectation failed:

                 6│>  expect
                 7│>      a = 1
                 8│>      b = 2
                 9│>
                10│>      a == b

                When it failed, these variables had these values:

                a : Num *
                a = 1

                b : Num *
                b = 2



                1 failed and 0 passed in <ignored for test> ms."#
            ),
            UseValgrind::Yes,
            TestCliCommands::Test,
        );
    }

    #[test]
    #[cfg_attr(
        windows,
        ignore = "this platform is broken, and `roc run --lib` is missing on windows"
    )]
    fn ruby_interop() {
        test_roc_app_slim(
            "examples/ruby-interop",
            "main.roc",
            "libhello",
            "",
            UseValgrind::Yes,
        )
    }

    #[test]
    fn fibonacci() {
        test_roc_app_slim(
            "crates/cli_testing_examples/algorithms",
            "fibonacci.roc",
            "fibonacci",
            "",
            UseValgrind::Yes,
        )
    }

    #[test]
    fn hello_gui() {
        test_roc_app_slim(
            "examples/gui",
            "hello.roc",
            "hello-gui",
            "",
            UseValgrind::No,
        )
    }

    #[cfg_attr(windows, ignore)] // flaky error; issue #5024
    #[serial(breakout)]
    #[test]
    fn breakout() {
        test_roc_app_slim(
            "examples/gui/breakout",
            "breakout.roc",
            "breakout",
            "",
            UseValgrind::No,
        )
    }

    #[test]
    #[serial(breakout)]
    fn breakout_hello_gui() {
        test_roc_app_slim(
            "examples/gui/breakout",
            "hello-gui.roc",
            "hello-gui",
            "",
            UseValgrind::No,
        )
    }

    #[test]
    fn quicksort() {
        test_roc_app_slim(
            "crates/cli_testing_examples/algorithms",
            "quicksort.roc",
            "quicksort",
            "[0, 0, 0, 0, 0, 0, 0, 0, 0, 1, 1, 1, 1, 1, 1, 1, 1, 1, 2, 2]\n",
            UseValgrind::Yes,
        )
    }

    #[test]
    #[cfg_attr(windows, ignore = "missing __udivdi3 and some other symbols")]
    #[serial(cli_platform)]
    fn cli_args() {
        test_roc_app(
            "examples/cli",
            "args.roc",
            "args",
            &[],
            &[
                Arg::PlainText("log"),
                Arg::PlainText("-b"),
                Arg::PlainText("3"),
                Arg::PlainText("--num"),
                Arg::PlainText("81"),
            ],
            &[],
            "4\n",
            UseValgrind::No,
            TestCliCommands::Run,
        )
    }

    // TODO: remove in favor of cli_args once mono bugs are resolved in investigation
    #[test]
    #[cfg_attr(windows, ignore = "missing __udivdi3 and some other symbols")]
    #[serial(cli_platform)]
    fn cli_args_check() {
        let path = file_path_from_root("examples/cli", "args.roc");
        let out = run_roc([CMD_CHECK, path.to_str().unwrap()], &[], &[]);
        assert!(out.status.success());
    }

    // TODO: write a new test once mono bugs are resolved in investigation
    #[test]
    #[cfg(not(debug_assertions))] // https://github.com/roc-lang/roc/issues/4806
    fn check_virtual_dom_server() {
        let path = file_path_from_root("examples/virtual-dom-wip", "example-server.roc");
        let out = run_roc([CMD_CHECK, path.to_str().unwrap()], &[], &[]);
        assert!(out.status.success());
    }

    // TODO: write a new test once mono bugs are resolved in investigation
    #[test]
    #[cfg(not(debug_assertions))] // https://github.com/roc-lang/roc/issues/4806
    fn check_virtual_dom_client() {
        let path = file_path_from_root("examples/virtual-dom-wip", "example-client.roc");
        let out = run_roc([CMD_CHECK, path.to_str().unwrap()], &[], &[]);
        assert!(out.status.success());
    }

    #[test]
    fn interactive_effects() {
        test_roc_app(
            "examples/cli",
            "effects.roc",
            "effects",
            &["hi there!"],
            &[],
            &[],
            "hi there!\nIt is known\n",
            UseValgrind::Yes,
            TestCliCommands::Run,
        )
    }

    #[test]
    // tea = The Elm Architecture
    fn terminal_ui_tea() {
        test_roc_app(
            "examples/cli",
            "tui.roc",
            "tui",
            &["foo\n"], // NOTE: adding more lines leads to memory leaks
            &[],
            &[],
            "Hello Worldfoo!\n",
            UseValgrind::Yes,
            TestCliCommands::Run,
        )
    }

    #[test]
    fn false_interpreter() {
        test_roc_app(
            "examples/cli/false-interpreter",
            "False.roc",
            "false",
            &[],
            &[Arg::ExamplePath("examples/sqrt.false")],
            &[],
            "1414",
            UseValgrind::Yes,
            TestCliCommands::Many,
        )
    }

    #[test]
    fn swift_ui() {
        test_roc_app_slim(
            "examples/swiftui",
            "main.roc",
            "swiftui",
            "",
            UseValgrind::No,
        )
    }

    #[test]
    fn static_site_gen() {
        test_roc_app(
            "examples/static-site-gen",
            "static-site.roc",
            "static-site",
            &[],
            &[Arg::ExamplePath("input"), Arg::ExamplePath("output")],
            &[],
            "Processed 4 files with 3 successes and 0 errors\n",
            UseValgrind::No,
            TestCliCommands::Run,
        )
    }

    #[test]
    #[serial(cli_platform)]
    fn with_env_vars() {
        test_roc_app(
            "examples/cli",
            "env.roc",
            "env",
            &[],
            &[],
            &[
                ("EDITOR", "roc-editor"),
                ("SHLVL", "3"),
                ("LETTERS", "a,c,e,j"),
            ],
            "Your favorite editor is roc-editor!\n\
            Your current shell level is 3!\n\
            Your favorite letters are: a c e j\n",
            UseValgrind::No,
            TestCliCommands::Run,
        )
    }

    #[test]
<<<<<<< HEAD
    #[cfg_attr(
        windows,
        ignore = "LLVM error: Did not get return value from bitcode function roc_builtins.str.to_int.u64"
    )]
=======
    #[serial(parser_package)]
>>>>>>> 9742fc0f
    #[serial(zig_platform)]
    fn parse_movies_csv() {
        test_roc_app_slim(
            "examples/parser/examples",
            "parse-movies-csv.roc",
            "example",
            "Parse success!\n",
            UseValgrind::No,
        )
    }

    #[test]
    #[serial(parser_package)]
    #[serial(basic_cli_url)]
    #[cfg_attr(windows, ignore)]
    fn parse_letter_counts() {
        test_roc_app_slim(
            "examples/parser/examples",
            "letter-counts.roc",
            "example",
            "I counted 7 letter A's!\n",
            UseValgrind::No,
        )
    }

    #[test]
    #[cfg_attr(
        windows,
        ignore = "Non-zero exit code, no output, debugging this further should not be too hard."
    )]
    fn parse_http() {
        test_roc_expect("examples/parser/package", "ParserHttp.roc")
    }

    // TODO not sure if this cfg should still be here: #[cfg(not(debug_assertions))]
    // this is for testing the benchmarks, to perform proper benchmarks see crates/cli/benches/README.md
    mod test_benchmarks {
        use super::{TestCliCommands, UseValgrind};
        use cli_utils::helpers::cli_testing_dir;

        use super::{check_output_with_stdin, OPTIMIZE_FLAG, PREBUILT_PLATFORM};

        use std::{path::Path, sync::Once};

        static BENCHMARKS_BUILD_PLATFORM: Once = Once::new();

        fn test_benchmark(
            roc_filename: &str,
            executable_filename: &str,
            stdin: &[&str],
            expected_ending: &str,
            use_valgrind: UseValgrind,
        ) {
            let file_name = cli_testing_dir("benchmarks").join(roc_filename);

            // TODO fix QuicksortApp and then remove this!
            match roc_filename {
                "QuicksortApp.roc" => {
                    eprintln!(
                    "WARNING: skipping testing benchmark {} because the test is broken right now!",
                    roc_filename
                );
                    return;
                }
                "TestAStar.roc" => {
                    if cfg!(feature = "wasm32-cli-run") {
                        eprintln!(
                        "WARNING: skipping testing benchmark {} because it currently does not work on wasm32 due to dictionaries.",
                        roc_filename
                    );
                        return;
                    }
                }
                _ => {}
            }

            #[cfg(all(not(feature = "wasm32-cli-run"), not(feature = "i386-cli-run")))]
            check_output_regular(
                &file_name,
                stdin,
                executable_filename,
                expected_ending,
                use_valgrind,
            );

            #[cfg(feature = "wasm32-cli-run")]
            check_output_wasm(&file_name, stdin, executable_filename, expected_ending);

            #[cfg(feature = "i386-cli-run")]
            check_output_i386(
                &file_name,
                stdin,
                executable_filename,
                expected_ending,
                use_valgrind,
            );
        }

        #[cfg(all(not(feature = "wasm32-cli-run"), not(feature = "i386-cli-run")))]
        fn check_output_regular(
            file_name: &Path,
            stdin: &[&str],
            executable_filename: &str,
            expected_ending: &str,
            use_valgrind: UseValgrind,
        ) {
            let mut ran_without_optimizations = false;

            BENCHMARKS_BUILD_PLATFORM.call_once(|| {
                // Check with and without optimizations
                check_output_with_stdin(
                    file_name,
                    stdin,
                    executable_filename,
                    &[],
                    &[],
                    &[],
                    expected_ending,
                    use_valgrind,
                    TestCliCommands::Run,
                );

                ran_without_optimizations = true;
            });

            // now we can pass the `PREBUILT_PLATFORM` flag, because the
            // `call_once` will have built the platform

            if !ran_without_optimizations {
                // Check with and without optimizations
                check_output_with_stdin(
                    file_name,
                    stdin,
                    executable_filename,
                    &[PREBUILT_PLATFORM],
                    &[],
                    &[],
                    expected_ending,
                    use_valgrind,
                    TestCliCommands::Run,
                );
            }

            check_output_with_stdin(
                file_name,
                stdin,
                executable_filename,
                &[PREBUILT_PLATFORM, OPTIMIZE_FLAG],
                &[],
                &[],
                expected_ending,
                use_valgrind,
                TestCliCommands::Run,
            );
        }

        #[cfg(feature = "wasm32-cli-run")]
        fn check_output_wasm(
            file_name: &Path,
            stdin: &[&str],
            executable_filename: &str,
            expected_ending: &str,
        ) {
            // Check with and without optimizations
            check_wasm_output_with_stdin(
                file_name,
                stdin,
                executable_filename,
                &[],
                expected_ending,
            );

            check_wasm_output_with_stdin(
                file_name,
                stdin,
                executable_filename,
                &[OPTIMIZE_FLAG],
                expected_ending,
            );
        }

        #[cfg(feature = "wasm32-cli-run")]
        fn check_wasm_output_with_stdin(
            file: &Path,
            stdin: &[&str],
            executable_filename: &str,
            flags: &[&str],
            expected_ending: &str,
        ) {
            use super::{concatcp, run_roc, CMD_BUILD, TARGET_FLAG};

            let mut flags = flags.to_vec();
            flags.push(concatcp!(TARGET_FLAG, "=wasm32"));

            let compile_out = run_roc(
                [CMD_BUILD, file.to_str().unwrap()]
                    .iter()
                    .chain(flags.as_slice()),
                &[],
                &[],
            );

            assert!(
                compile_out.status.success(),
                "bad status stderr:\n{}\nstdout:\n{}",
                compile_out.stderr,
                compile_out.stdout
            );

            let mut path = file.with_file_name(executable_filename);
            path.set_extension("wasm");

            let stdout = crate::run_wasm(&path, stdin);

            if !stdout.ends_with(expected_ending) {
                panic!(
                    "expected output to end with {:?} but instead got {:#?}",
                    expected_ending, stdout
                );
            }
        }

        #[cfg(feature = "i386-cli-run")]
        fn check_output_i386(
            file_name: &Path,
            stdin: &[&str],
            executable_filename: &str,
            expected_ending: &str,
            use_valgrind: UseValgrind,
        ) {
            use super::{concatcp, CMD_BUILD, TARGET_FLAG};

            check_output_with_stdin(
                &file_name,
                stdin,
                executable_filename,
                &[concatcp!(TARGET_FLAG, "=x86_32")],
                &[],
                &[],
                expected_ending,
                use_valgrind,
                TestCliCommands::Run,
            );

            check_output_with_stdin(
                &file_name,
                stdin,
                executable_filename,
                &[concatcp!(TARGET_FLAG, "=x86_32"), OPTIMIZE_FLAG],
                &[],
                &[],
                expected_ending,
                use_valgrind,
                TestCliCommands::Run,
            );
        }

        #[test]
        fn nqueens() {
            test_benchmark("NQueens.roc", "nqueens", &["6"], "4\n", UseValgrind::Yes)
        }

        #[test]
        fn cfold() {
            test_benchmark("CFold.roc", "cfold", &["3"], "11 & 11\n", UseValgrind::Yes)
        }

        #[test]
        fn deriv() {
            test_benchmark(
                "Deriv.roc",
                "deriv",
                &["2"],
                "1 count: 6\n2 count: 22\n",
                UseValgrind::Yes,
            )
        }

        #[test]
        fn rbtree_ck() {
            test_benchmark(
                "RBTreeCk.roc",
                "rbtree-ck",
                &["100"],
                "10\n",
                UseValgrind::Yes,
            )
        }

        #[test]
        fn rbtree_insert() {
            test_benchmark(
                "RBTreeInsert.roc",
                "rbtree-insert",
                &[],
                "Node Black 0 {} Empty Empty\n",
                UseValgrind::Yes,
            )
        }

        /*
        // rbtree_del does not work
        #[test]
        fn rbtree_del() {
            test_benchmark(
                "RBTreeDel.roc",
                "rbtree-del",
                &["420"],
                &[],
                "30\n",
                true
            )
        }*/

        #[test]
        #[cfg_attr(windows, ignore = "segmentation fault")]
        fn astar() {
            test_benchmark(
                "TestAStar.roc",
                "test-astar",
                &[],
                "True\n",
                UseValgrind::No,
            )
        }

        #[test]
        fn base64() {
            test_benchmark(
                "TestBase64.roc",
                "test-base64",
                &[],
                "encoded: SGVsbG8gV29ybGQ=\ndecoded: Hello World\n",
                UseValgrind::Yes,
            )
        }

        #[test]
        fn closure() {
            test_benchmark("Closure.roc", "closure", &[], "", UseValgrind::No)
        }

        #[test]
        fn issue2279() {
            test_benchmark(
                "Issue2279.roc",
                "issue2279",
                &[],
                "Hello, world!\n",
                UseValgrind::Yes,
            )
        }

        #[test]
        fn quicksort_app() {
            test_benchmark(
                "QuicksortApp.roc",
                "quicksortapp",
                &[],
                "todo put the correct quicksort answer here",
                UseValgrind::Yes,
            )
        }
    }

    #[test]
    #[serial(multi_dep_str)]
    fn run_multi_dep_str_unoptimized() {
        check_output_with_stdin(
            &fixture_file("multi-dep-str", "Main.roc"),
            &[],
            "multi-dep-str",
            &[],
            &[],
            &[],
            "I am Dep2.str2\n",
            UseValgrind::Yes,
            TestCliCommands::Run,
        );
    }

    #[test]
    #[serial(multi_dep_str)]
    fn run_multi_dep_str_optimized() {
        check_output_with_stdin(
            &fixture_file("multi-dep-str", "Main.roc"),
            &[],
            "multi-dep-str",
            &[OPTIMIZE_FLAG],
            &[],
            &[],
            "I am Dep2.str2\n",
            UseValgrind::Yes,
            TestCliCommands::Run,
        );
    }

    #[test]
    #[serial(multi_dep_thunk)]
    fn run_multi_dep_thunk_unoptimized() {
        check_output_with_stdin(
            &fixture_file("multi-dep-thunk", "Main.roc"),
            &[],
            "multi-dep-thunk",
            &[],
            &[],
            &[],
            "I am Dep2.value2\n",
            UseValgrind::Yes,
            TestCliCommands::Run,
        );
    }

    #[test]
    #[serial(multi_dep_thunk)]
    fn run_multi_dep_thunk_optimized() {
        check_output_with_stdin(
            &fixture_file("multi-dep-thunk", "Main.roc"),
            &[],
            "multi-dep-thunk",
            &[OPTIMIZE_FLAG],
            &[],
            &[],
            "I am Dep2.value2\n",
            UseValgrind::Yes,
            TestCliCommands::Run,
        );
    }

    #[test]
    #[serial(multi_dep_thunk)]
    fn run_packages_unoptimized() {
        check_output_with_stdin(
            &fixture_file("packages", "app.roc"),
            &[],
            "packages-test",
            &[],
            &[],
            &[],
            "Hello, World! This text came from a package! This text came from a CSV package!\n",
            UseValgrind::Yes,
            TestCliCommands::Run,
        );
    }

    #[test]
    #[serial(multi_dep_thunk)]
    fn run_packages_optimized() {
        check_output_with_stdin(
            &fixture_file("packages", "app.roc"),
            &[],
            "packages-test",
            &[OPTIMIZE_FLAG],
            &[],
            &[],
            "Hello, World! This text came from a package! This text came from a CSV package!\n",
            UseValgrind::Yes,
            TestCliCommands::Run,
        );
    }

    #[test]
    fn known_type_error() {
        check_compile_error(
            &known_bad_file("TypeError.roc"),
            &[],
            indoc!(
                r#"
                ── TYPE MISMATCH ─────────────────────────────── tests/known_bad/TypeError.roc ─

                Something is off with the body of the main definition:

                6│  main : Str -> Task {} []
                7│  main = /_ ->
                8│      "this is a string, not a Task {} [] function like the platform expects."
                        ^^^^^^^^^^^^^^^^^^^^^^^^^^^^^^^^^^^^^^^^^^^^^^^^^^^^^^^^^^^^^^^^^^^^^^^^

                The body is a string of type:

                    Str

                But the type annotation on main says it should be:

                    Effect.Effect (Result {} [])

                Tip: Type comparisons between an opaque type are only ever equal if
                both types are the same opaque type. Did you mean to create an opaque
                type by wrapping it? If I have an opaque type Age := U32 I can create
                an instance of this opaque type by doing @Age 23.

                ────────────────────────────────────────────────────────────────────────────────

                1 error and 0 warnings found in <ignored for test> ms."#
            ),
        );
    }

    #[test]
    fn exposed_not_defined() {
        check_compile_error(
            &known_bad_file("ExposedNotDefined.roc"),
            &[],
            indoc!(
                r#"
                ── MISSING DEFINITION ────────────────── tests/known_bad/ExposedNotDefined.roc ─

                bar is listed as exposed, but it isn't defined in this module.

                You can fix this by adding a definition for bar, or by removing it
                from exposes.

                ────────────────────────────────────────────────────────────────────────────────

                1 error and 0 warnings found in <ignored for test> ms."#
            ),
        );
    }

    #[test]
    fn unused_import() {
        check_compile_error(
            &known_bad_file("UnusedImport.roc"),
            &[],
            indoc!(
                r#"
                ── UNUSED IMPORT ──────────────────────────── tests/known_bad/UnusedImport.roc ─

                Nothing from Symbol is used in this module.

                3│      imports [Symbol.{ Ident }]
                                 ^^^^^^^^^^^^^^^^

                Since Symbol isn't used, you don't need to import it.

                ────────────────────────────────────────────────────────────────────────────────

                0 errors and 1 warning found in <ignored for test> ms."#
            ),
        );
    }

    #[test]
    fn unknown_generates_with() {
        check_compile_error(
            &known_bad_file("UnknownGeneratesWith.roc"),
            &[],
            indoc!(
                r#"
                ── UNKNOWN GENERATES FUNCTION ─────── tests/known_bad/UnknownGeneratesWith.roc ─

                I don't know how to generate the foobar function.

                4│      generates Effect with [after, map, always, foobar]
                                                                   ^^^^^^

                Only specific functions like `after` and `map` can be generated.Learn
                more about hosted modules at TODO.

                ────────────────────────────────────────────────────────────────────────────────

                1 error and 0 warnings found in <ignored for test> ms."#
            ),
        );
    }

    #[test]
    fn format_check_good() {
        check_format_check_as_expected(&fixture_file("format", "Formatted.roc"), true);
    }

    #[test]
    fn format_check_reformatting_needed() {
        check_format_check_as_expected(&fixture_file("format", "NotFormatted.roc"), false);
    }

    #[test]
    fn format_check_folders() {
        // This fails, because "NotFormatted.roc" is present in this folder
        check_format_check_as_expected(&fixtures_dir("format"), false);

        // This doesn't fail, since only "Formatted.roc" and non-roc files are present in this folder
        check_format_check_as_expected(&fixtures_dir("format/formatted_directory"), true);
    }
}

#[cfg(feature = "wasm32-cli-run")]
fn run_wasm(wasm_path: &std::path::Path, stdin: &[&str]) -> String {
    use bumpalo::Bump;
    use roc_wasm_interp::{DefaultImportDispatcher, Instance, Value, WasiFile};

    let wasm_bytes = std::fs::read(wasm_path).unwrap();
    let arena = Bump::new();

    let mut instance = {
        let mut fake_stdin = vec![];
        let fake_stdout = vec![];
        let fake_stderr = vec![];
        for s in stdin {
            fake_stdin.extend_from_slice(s.as_bytes())
        }

        let mut dispatcher = DefaultImportDispatcher::default();
        dispatcher.wasi.files = vec![
            WasiFile::ReadOnly(fake_stdin),
            WasiFile::WriteOnly(fake_stdout),
            WasiFile::WriteOnly(fake_stderr),
        ];

        Instance::from_bytes(&arena, &wasm_bytes, dispatcher, false).unwrap()
    };

    let result = instance.call_export("_start", []);

    match result {
        Ok(Some(Value::I32(0))) => match &instance.import_dispatcher.wasi.files[1] {
            WasiFile::WriteOnly(fake_stdout) => String::from_utf8(fake_stdout.clone())
                .unwrap_or_else(|_| "Wasm test printed invalid UTF-8".into()),
            _ => unreachable!(),
        },
        Ok(Some(Value::I32(exit_code))) => {
            format!("WASI app exit code {}", exit_code)
        }
        Ok(Some(val)) => {
            format!("WASI _start returned an unexpected number type {:?}", val)
        }
        Ok(None) => "WASI _start returned no value".into(),
        Err(e) => {
            format!("WASI error {}", e)
        }
    }
}<|MERGE_RESOLUTION|>--- conflicted
+++ resolved
@@ -854,14 +854,11 @@
     }
 
     #[test]
-<<<<<<< HEAD
     #[cfg_attr(
         windows,
         ignore = "LLVM error: Did not get return value from bitcode function roc_builtins.str.to_int.u64"
     )]
-=======
     #[serial(parser_package)]
->>>>>>> 9742fc0f
     #[serial(zig_platform)]
     fn parse_movies_csv() {
         test_roc_app_slim(
