use super::keyboard_input;
use crate::editor::{
    theme::EdTheme,
    ed_error::{print_err, print_ui_err},
    mvc::{app_model::AppModel, app_update, ed_model, ed_model::EdModel, ed_view},
    config::Config,
};
use crate::graphics::{
    colors::to_wgpu_color,
    lowlevel::buffer::create_rect_buffers,
    lowlevel::ortho::update_ortho_buffer,
    lowlevel::pipelines,
    primitives::text::{
        build_glyph_brush, example_code_glyph_rect, queue_text_draw, Text,
    },
    style::CODE_TXT_XY,
};
use crate::ui::{text::lines::Lines, text::text_pos::TextPos, ui_error::UIResult};
//use crate::resources::strings::NOTHING_OPENED;
use super::util::slice_get;
use crate::lang::{pool::Pool, scope::Scope};
use bumpalo::Bump;
use cgmath::Vector2;
use pipelines::RectResources;
use roc_module::symbol::{IdentIds, ModuleIds};
use roc_region::all::Region;
use roc_types::subs::VarStore;
use std::{error::Error, io, path::Path};
use wgpu::{CommandEncoder, RenderPass, TextureView};
use wgpu_glyph::GlyphBrush;
use winit::{
    dpi::PhysicalSize,
    event,
    event::{Event, ModifiersState},
    event_loop::ControlFlow,
};

// Inspired by:
// https://github.com/sotrh/learn-wgpu by Benjamin Hansen, licensed under the MIT license
// https://github.com/cloudhead/rgx by Alexis Sellier, licensed under the MIT license

// See this link to learn wgpu: https://sotrh.github.io/learn-wgpu/

/// The editor is actually launched from the CLI if you pass it zero arguments,
/// or if you provide it 1 or more files or directories to open on launch.
pub fn launch(filepaths: &[&Path]) -> io::Result<()> {
    //TODO support using multiple filepaths
    let first_path_opt = if !filepaths.is_empty() {
        match slice_get(0, filepaths) {
            Ok(path_ref_ref) => Some(*path_ref_ref),
            Err(e) => {
                eprintln!("{}", e);
                None
            }
        }
    } else {
        None
    };

    run_event_loop(first_path_opt).expect("Error running event loop");

    Ok(())
}

fn run_event_loop(file_path_opt: Option<&Path>) -> Result<(), Box<dyn Error>> {
    env_logger::init();

    // Open window and create a surface
    let event_loop = winit::event_loop::EventLoop::new();

    let window = winit::window::WindowBuilder::new()
        .with_inner_size(PhysicalSize::new(1200.0, 1000.0))
        .build(&event_loop)
        .unwrap();

    let instance = wgpu::Instance::new(wgpu::BackendBit::all());

    let surface = unsafe { instance.create_surface(&window) };

    // Initialize GPU
    let (gpu_device, cmd_queue) = futures::executor::block_on(async {
        let adapter = instance
            .request_adapter(&wgpu::RequestAdapterOptions {
                power_preference: wgpu::PowerPreference::HighPerformance,
                compatible_surface: Some(&surface),
            })
            .await
            .expect("Request adapter");

        adapter
            .request_device(
                &wgpu::DeviceDescriptor {
                    features: wgpu::Features::empty(),
                    limits: wgpu::Limits::default(),
                    shader_validation: false,
                },
                None,
            )
            .await
            .expect("Request device")
    });

    // Create staging belt and a local pool
    let mut staging_belt = wgpu::util::StagingBelt::new(1024);
    let mut local_pool = futures::executor::LocalPool::new();
    let local_spawner = local_pool.spawner();

    // Prepare swap chain
    let render_format = wgpu::TextureFormat::Bgra8Unorm;
    let mut size = window.inner_size();

    let swap_chain_descr = wgpu::SwapChainDescriptor {
        usage: wgpu::TextureUsage::OUTPUT_ATTACHMENT,
        format: render_format,
        width: size.width,
        height: size.height,
        //Immediate may cause tearing, change present_mode if this becomes a problem
        present_mode: wgpu::PresentMode::Immediate,
    };

    let mut swap_chain = gpu_device.create_swap_chain(&surface, &swap_chain_descr);

    let rect_resources = pipelines::make_rect_pipeline(&gpu_device, &swap_chain_descr);

    let mut glyph_brush = build_glyph_brush(&gpu_device, render_format)?;

    let is_animating = true;
    let ed_model_opt = if let Some(file_path) = file_path_opt {
        let ed_model_res = ed_model::init_model(file_path);

        match ed_model_res {
            Ok(mut ed_model) => {
                ed_model.glyph_dim_rect_opt = Some(example_code_glyph_rect(&mut glyph_brush));

                Some(ed_model)
            }
            Err(e) => {
                print_ui_err(&e);
                None
            }
        }
    } else {
        None
    };

    let mut app_model = AppModel::init(ed_model_opt);

    let mut keyboard_modifiers = ModifiersState::empty();

    // This arena is never cleared and should only be used for allocations that occur rarely
    let arena = Bump::new();

    let mut rects_arena = Bump::new();
    let mut ast_arena = Bump::new();
<<<<<<< HEAD

    let config = Config::default();
    let ed_theme = EdTheme::default();
=======
>>>>>>> 11ffb400

    // Render loop
    window.request_redraw();

    event_loop.run(move |event, _, control_flow| {
        // TODO dynamically switch this on/off depending on whether any
        // animations are running. Should conserve CPU usage and battery life!
        if is_animating {
            *control_flow = ControlFlow::Poll;
        } else {
            *control_flow = ControlFlow::Wait;
        }

        match event {
            //Close
            Event::WindowEvent {
                event: event::WindowEvent::CloseRequested,
                ..
            } => *control_flow = ControlFlow::Exit,
            //Resize
            Event::WindowEvent {
                event: event::WindowEvent::Resized(new_size),
                ..
            } => {
                size = new_size;

                swap_chain = gpu_device.create_swap_chain(
                    &surface,
                    &wgpu::SwapChainDescriptor {
                        usage: wgpu::TextureUsage::OUTPUT_ATTACHMENT,
                        format: render_format,
                        width: size.width,
                        height: size.height,
                        //Immediate may cause tearing, change present_mode if this becomes a problem
                        present_mode: wgpu::PresentMode::Immediate,
                    },
                );

                update_ortho_buffer(
                    size.width,
                    size.height,
                    &gpu_device,
                    &rect_resources.ortho.buffer,
                    &cmd_queue,
                );
            }
            //Received Character
            Event::WindowEvent {
                event: event::WindowEvent::ReceivedCharacter(ch),
                ..
            } => {
                if let Err(e) = app_update::handle_new_char(&ch, &mut app_model) {
                    print_err(&e)
                }
            }
            //Keyboard Input
            Event::WindowEvent {
                event: event::WindowEvent::KeyboardInput { input, .. },
                ..
            } => {
                if let Some(virtual_keycode) = input.virtual_keycode {
                    if let Some(ref mut ed_model) = app_model.ed_model_opt {
                        if ed_model.has_focus {
                            let keydown_res = keyboard_input::handle_keydown(
                                input.state,
                                virtual_keycode,
                                keyboard_modifiers,
                                &mut app_model,
                            );

                            if let Err(e) = keydown_res {
                                print_err(&e)
                            }
                        }
                    }
                }
            }
            //Modifiers Changed
            Event::WindowEvent {
                event: event::WindowEvent::ModifiersChanged(modifiers),
                ..
            } => {
                keyboard_modifiers = modifiers;
            }
            Event::MainEventsCleared => window.request_redraw(),
            Event::RedrawRequested { .. } => {
                // Get a command encoder for the current frame
                let mut encoder =
                    gpu_device.create_command_encoder(&wgpu::CommandEncoderDescriptor {
                        label: Some("Redraw"),
                    });

                let frame = swap_chain
                    .get_current_frame()
                    .expect("Failed to acquire next SwapChainFrame")
                    .output;

                if let Some(ed_model) = &app_model.ed_model_opt {
                    //TODO don't pass invisible lines
                    queue_editor_text(
                        &size,
                        &ed_model.text.all_lines(&arena),
                        ed_model.text.caret_w_select.caret_pos,
                        &config,
                        &mut glyph_brush,
                    );
                } else {
                    // queue_no_file_text(&size, NOTHING_OPENED, CODE_TXT_XY.into(), &mut glyph_brush);
                    ast_arena.reset();
                    let mut pool = Pool::with_capacity(1024);
                    let mut var_store = VarStore::default();
                    let dep_idents = IdentIds::exposed_builtins(8);
                    let mut module_ids = ModuleIds::default();
                    let exposed_ident_ids = IdentIds::default();

                    let home = module_ids.get_or_insert(&"Home".into());

                    let mut env = crate::lang::expr::Env::new(
                        home,
                        &arena,
                        &mut pool,
                        &mut var_store,
                        dep_idents,
                        &module_ids,
                        exposed_ident_ids,
                    );

                    let mut scope = Scope::new(home, env.pool, env.var_store);

                    let region = Region::new(0, 0, 0, 0);

                    let (expr2, _) = crate::lang::expr::str_to_expr2(
                        &arena,
<<<<<<< HEAD
                        "{ population: 5437, coords: {x: 3.637, y: 4}, style: \"Functional\" }",
=======
                        "{ a: 1, b: 2, c: {x: 3, y: 4} }",
>>>>>>> 11ffb400
                        &mut env,
                        &mut scope,
                        region,
                    )
                    .unwrap();

<<<<<<< HEAD
                    let ast_render_res = super::render_ast::render_expr2(
=======
                    super::render_ast::render_expr2(
>>>>>>> 11ffb400
                        &ast_arena,
                        &mut env,
                        &expr2,
                        &size,
                        CODE_TXT_XY.into(),
                        &config,
                        &mut glyph_brush,
                    );

                    if let Err(e) = ast_render_res {
                        print_err(&e)
                    }
                }

                rects_arena.reset();

                match draw_all_rects(
                    &app_model.ed_model_opt,
                    &rects_arena,
                    &mut encoder,
                    &frame.view,
                    &gpu_device,
                    &rect_resources,
                    &ed_theme,
                ) {
                    Ok(()) => (),
                    Err(e) => {
                        print_ui_err(&e);
                        begin_render_pass(&mut encoder, &frame.view, &ed_theme);
                    }
                }

                // draw all text
                glyph_brush
                    .draw_queued(
                        &gpu_device,
                        &mut staging_belt,
                        &mut encoder,
                        &frame.view,
                        size.width,
                        size.height,
                    )
                    .expect("Draw queued");

                staging_belt.finish();
                cmd_queue.submit(Some(encoder.finish()));

                // Recall unused staging buffers
                use futures::task::SpawnExt;

                local_spawner
                    .spawn(staging_belt.recall())
                    .expect("Recall staging belt");

                local_pool.run_until_stalled();
            }
            _ => {
                *control_flow = winit::event_loop::ControlFlow::Wait;
            }
        }
    })
}

fn draw_all_rects(
    ed_model_opt: &Option<EdModel>,
    arena: &Bump,
    encoder: &mut CommandEncoder,
    texture_view: &TextureView,
    gpu_device: &wgpu::Device,
    rect_resources: &RectResources,
    ed_theme: &EdTheme,
) -> UIResult<()> {
    if let Some(ed_model) = ed_model_opt {
        let all_rects = ed_view::create_ed_rects(ed_model, &ed_theme.ui_theme, arena)?;

        let rect_buffers = create_rect_buffers(gpu_device, encoder, &all_rects);

        let mut render_pass = begin_render_pass(encoder, texture_view, ed_theme);

        render_pass.set_pipeline(&rect_resources.pipeline);
        render_pass.set_bind_group(0, &rect_resources.ortho.bind_group, &[]);
        render_pass.set_vertex_buffer(0, rect_buffers.vertex_buffer.slice(..));
        render_pass.set_index_buffer(rect_buffers.index_buffer.slice(..));
        render_pass.draw_indexed(0..rect_buffers.num_rects, 0, 0..1);
    } else {
        // need to begin render pass to clear screen
        begin_render_pass(encoder, texture_view, ed_theme);
    }

    Ok(())
}

fn begin_render_pass<'a>(
    encoder: &'a mut CommandEncoder,
    texture_view: &'a TextureView,
    ed_theme: &EdTheme,
) -> RenderPass<'a> {
    let bg_color = to_wgpu_color(ed_theme.background);

    encoder.begin_render_pass(&wgpu::RenderPassDescriptor {
        color_attachments: &[wgpu::RenderPassColorAttachmentDescriptor {
            attachment: texture_view,
            resolve_target: None,
            ops: wgpu::Operations {
                load: wgpu::LoadOp::Clear(bg_color),
                store: true,
            },
        }],
        depth_stencil_attachment: None,
    })
}

fn queue_editor_text(
    size: &PhysicalSize<u32>,
    _editor_lines: &str,
    caret_pos: TextPos,
    config: &Config,
    glyph_brush: &mut GlyphBrush<()>,
) {
    let area_bounds = (size.width as f32, size.height as f32).into();

    // let code_text = Text {
    //     position: CODE_TXT_XY.into(),
    //     area_bounds,
    //     text: editor_lines,
    //     size: settings.code_font_size,
    //     ..Default::default()
    // };

    let s = format!("Ln {}, Col {}", caret_pos.line, caret_pos.column);
    let text = s.as_str();

    let caret_pos_label = Text {
        position: ((size.width as f32) - 150.0, (size.height as f32) - 40.0).into(),
        area_bounds,
        color: config.ed_theme.ui_theme.text,
        text,
        size: 25.0,
        ..Default::default()
    };

    queue_text_draw(&caret_pos_label, glyph_brush);

    // TODO convert to ast and render with render_ast::render_expr2
    //queue_code_text_draw(&code_text, &ed_theme.syntax_high_map, settings, glyph_brush);
}

fn _queue_no_file_text(
    size: &PhysicalSize<u32>,
    text: &str,
    text_coords: Vector2<f32>,
    config: &Config,
    glyph_brush: &mut GlyphBrush<()>,
) {
    let area_bounds = (size.width as f32, size.height as f32).into();

    let code_text = Text {
        position: text_coords,
        area_bounds,
        color: config.ed_theme.ui_theme.text,
        text,
        size: config.code_font_size,
        ..Default::default()
    };

    queue_text_draw(&code_text, glyph_brush);
}<|MERGE_RESOLUTION|>--- conflicted
+++ resolved
@@ -1,18 +1,16 @@
 use super::keyboard_input;
 use crate::editor::{
-    theme::EdTheme,
+    config::Config,
     ed_error::{print_err, print_ui_err},
     mvc::{app_model::AppModel, app_update, ed_model, ed_model::EdModel, ed_view},
-    config::Config,
+    theme::EdTheme,
 };
 use crate::graphics::{
     colors::to_wgpu_color,
     lowlevel::buffer::create_rect_buffers,
     lowlevel::ortho::update_ortho_buffer,
     lowlevel::pipelines,
-    primitives::text::{
-        build_glyph_brush, example_code_glyph_rect, queue_text_draw, Text,
-    },
+    primitives::text::{build_glyph_brush, example_code_glyph_rect, queue_text_draw, Text},
     style::CODE_TXT_XY,
 };
 use crate::ui::{text::lines::Lines, text::text_pos::TextPos, ui_error::UIResult};
@@ -152,12 +150,9 @@
 
     let mut rects_arena = Bump::new();
     let mut ast_arena = Bump::new();
-<<<<<<< HEAD
 
     let config = Config::default();
     let ed_theme = EdTheme::default();
-=======
->>>>>>> 11ffb400
 
     // Render loop
     window.request_redraw();
@@ -291,22 +286,14 @@
 
                     let (expr2, _) = crate::lang::expr::str_to_expr2(
                         &arena,
-<<<<<<< HEAD
                         "{ population: 5437, coords: {x: 3.637, y: 4}, style: \"Functional\" }",
-=======
-                        "{ a: 1, b: 2, c: {x: 3, y: 4} }",
->>>>>>> 11ffb400
                         &mut env,
                         &mut scope,
                         region,
                     )
                     .unwrap();
 
-<<<<<<< HEAD
                     let ast_render_res = super::render_ast::render_expr2(
-=======
-                    super::render_ast::render_expr2(
->>>>>>> 11ffb400
                         &ast_arena,
                         &mut env,
                         &expr2,
