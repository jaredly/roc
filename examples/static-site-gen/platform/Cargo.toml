[package]
name = "host"
authors = ["The Roc Contributors"]
edition = "2021"
license = "UPL-1.0"
version = "0.0.1"

links = "app"

[lib]
name = "host"
path = "src/lib.rs"
crate-type = ["staticlib", "rlib"]

[[bin]]
name = "host"
path = "src/main.rs"

[dependencies]
<<<<<<< HEAD
roc_std = { path = "../../../crates/roc_std" }
roc_highlight = { path = "../../../crates/highlight" }
libc = "0.2"
=======
html-escape = "0.2"
libc = "0.2"
roc_parse = { path = "../../../crates/compiler/parse" }
roc_region = { path = "../../../crates/compiler/region" }
roc_std = { path = "../../../crates/roc_std" }
>>>>>>> 0e414d2e

# Default features include building a binary that we don't need
pulldown-cmark = { version = "0.9.2", default-features = false }

[workspace]<|MERGE_RESOLUTION|>--- conflicted
+++ resolved
@@ -17,17 +17,10 @@
 path = "src/main.rs"
 
 [dependencies]
-<<<<<<< HEAD
+libc = "0.2"
+roc_highlight = { path = "../../../crates/highlight" }
 roc_std = { path = "../../../crates/roc_std" }
-roc_highlight = { path = "../../../crates/highlight" }
-libc = "0.2"
-=======
-html-escape = "0.2"
-libc = "0.2"
-roc_parse = { path = "../../../crates/compiler/parse" }
-roc_region = { path = "../../../crates/compiler/region" }
-roc_std = { path = "../../../crates/roc_std" }
->>>>>>> 0e414d2e
+
 
 # Default features include building a binary that we don't need
 pulldown-cmark = { version = "0.9.2", default-features = false }
