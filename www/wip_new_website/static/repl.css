#repl {
<<<<<<< HEAD
    position: relative;
    display: flex;
    flex-direction: column;
    font-size: 18px;
=======
    display: flex;
    flex-direction: column;
    font-size: 18px;
}

#source-input-wrapper {
    position: relative;
    width: 100%;
    box-sizing: border-box;
>>>>>>> ac4b59a7
}

#repl-prompt {
    position: relative;
    left: 16px;
    top: 41px;
    line-height: 16px;
    height: 16px;
    z-index: 2;
    font-family: var(--font-mono);
    color: var(--light-cyan);
    /* Let clicks pass through to the textarea */
    pointer-events: none;
    user-select: none;
}

#source-input {
    width: 100%;
    font-family: var(--font-mono);
    color: var(--code-color);
    background-color: var(--code-bg);
    display: inline-block;
<<<<<<< HEAD
    height: 78px;
=======
    height: 76px;
>>>>>>> ac4b59a7
    padding: 16px;
    padding-left: 36px;
    border: 1px solid transparent;
    margin: 0;
    margin-bottom: 2em;
    box-sizing: border-box;
    font-size: 18px;
<<<<<<< HEAD
    resize: none;
=======
>>>>>>> ac4b59a7
}

#source-input:focus {
    outline: 2px solid var(--primary-1);
    box-sizing: border-box;
}

.history {
    padding: 1em;
    padding-bottom: 0;
}

#help-text,
#history-text {
    white-space: pre-wrap;
}

#history-text {
    margin-top: 16px;
    min-height: 26px;
}

#loading-message {
    text-align: center;
    /* approximately match height after loading and printing help message */
    height: 96px;
}

.history-item {
    margin-bottom: 24px;
<<<<<<< HEAD
    overflow-x: hidden;
=======
>>>>>>> ac4b59a7
}

.history-item .input {
    margin: 0;
    margin-bottom: 8px;
}

.history-item .output {
    margin: 0;
}

.panic {
    color: #ff6666;
}

.input-line-prefix {
    color: var(--cyan);
}

.color-red {
    color: #ff6666;
}

.color-green {
    color: var(--green);
}

.color-yellow {
    color: var(--orange);
}

.color-blue {
    color: var(--cyan);
}

.color-magenta {
    color: var(--primary-1);
}

.color-cyan {
    color: var(--cyan);
}

.color-white {
    /* Really this isn't white so much as "default text color." For the repl, this should be black
<<<<<<< HEAD
    in a light color scheme, and only white in dark mode. The name could be better! */
=======
  in a light color scheme, and only white in dark mode. The name could be better! */
>>>>>>> ac4b59a7
    color: black;
}

@media (prefers-color-scheme: dark) {
    .color-white {
        color: white;
    }
}

.bold {
    font-weight: bold;
}

.underline {
    text-decoration: underline;
}

/* Mobile-friendly screen width */
@media only screen and (max-width: 767px) {
    #repl {
        margin: 0;
        padding: 0;
        min-height: calc(100vh - var(--top-bar-height));
    }

    code.history {
        flex-grow: 1;
    }

    #source-input {
        margin: 0;
    }

    #loading-message {
        margin: 0;
    }

    #homepage-repl-container {
        flex-direction: column;
    }

    #homepage-repl-container #repl-description {
        padding: 0;
        margin-bottom: 1.5em;
    }

    #repl-arrow {
        display: none;
    }
}<|MERGE_RESOLUTION|>--- conflicted
+++ resolved
@@ -1,28 +1,16 @@
 #repl {
-<<<<<<< HEAD
     position: relative;
-    display: flex;
-    flex-direction: column;
-    font-size: 18px;
-=======
     display: flex;
     flex-direction: column;
     font-size: 18px;
 }
 
-#source-input-wrapper {
-    position: relative;
-    width: 100%;
-    box-sizing: border-box;
->>>>>>> ac4b59a7
-}
-
 #repl-prompt {
     position: relative;
     left: 16px;
-    top: 41px;
+    top: 25px;
     line-height: 16px;
-    height: 16px;
+    height: 0;
     z-index: 2;
     font-family: var(--font-mono);
     color: var(--light-cyan);
@@ -37,11 +25,7 @@
     color: var(--code-color);
     background-color: var(--code-bg);
     display: inline-block;
-<<<<<<< HEAD
     height: 78px;
-=======
-    height: 76px;
->>>>>>> ac4b59a7
     padding: 16px;
     padding-left: 36px;
     border: 1px solid transparent;
@@ -49,10 +33,7 @@
     margin-bottom: 2em;
     box-sizing: border-box;
     font-size: 18px;
-<<<<<<< HEAD
     resize: none;
-=======
->>>>>>> ac4b59a7
 }
 
 #source-input:focus {
@@ -83,10 +64,7 @@
 
 .history-item {
     margin-bottom: 24px;
-<<<<<<< HEAD
     overflow-x: hidden;
-=======
->>>>>>> ac4b59a7
 }
 
 .history-item .input {
@@ -132,11 +110,7 @@
 
 .color-white {
     /* Really this isn't white so much as "default text color." For the repl, this should be black
-<<<<<<< HEAD
     in a light color scheme, and only white in dark mode. The name could be better! */
-=======
-  in a light color scheme, and only white in dark mode. The name could be better! */
->>>>>>> ac4b59a7
     color: black;
 }
 
