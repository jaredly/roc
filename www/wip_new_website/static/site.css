--- conflicted
+++ resolved
@@ -988,11 +988,6 @@
     padding-bottom: 42px;
     padding-top: 2px;
     font-style: italic;
-<<<<<<< HEAD
-    text-shadow: -1px -1px 0 #000, 1px -1px 0 #000, -1px 1px 0 #000,
-        1px 1px 0 #000;
-=======
->>>>>>> a3e9f062
     letter-spacing: 1px;
     word-spacing: 3px;
     margin: 0;
