--- conflicted
+++ resolved
@@ -166,40 +166,33 @@
             let loc_desugared_cond = &*arena.alloc(desugar_expr(arena, &loc_cond_expr));
             let mut desugared_branches = Vec::with_capacity_in(branches.len(), arena);
 
-<<<<<<< HEAD
-            for (patterns, loc_branch_expr) in branches.into_iter() {
-                let desugared = desugar_expr(arena, &loc_branch_expr);
-
-                let (first_pattern, first_guard) = patterns.first().unwrap();
-
-                let first_guard_unwrapped = match first_guard {
-                    None => None,
-                    Some(v) => Some(Located {
-                        region: v.region,
-                        value: Nested(&v.value),
-                    }),
-                };
-
-                desugared_branches.push(&*arena.alloc((
-                    bumpalo::vec![in arena; (Located {
-                        region: first_pattern.region,
-                        value: Pattern::Nested(&first_pattern.value),
-                    }, first_guard_unwrapped)],
-=======
             for (loc_patterns, loc_branch_expr) in branches.into_iter() {
                 let desugared = desugar_expr(arena, &loc_branch_expr);
 
                 let mut alternatives = Vec::with_capacity_in(loc_patterns.len(), arena);
-                for loc_pattern in loc_patterns {
-                    alternatives.push(Located {
+                for (loc_pattern, loc_guard) in loc_patterns {
+                    let alternative_loc_guard =
+                        match &loc_guard {
+                            None => {
+                                None
+                            },
+                            Some(guard) => {
+                                Some(Located {
+                                    region: guard.region,
+                                    value: Nested(&guard.value),
+                                })
+                            },
+                        };
+
+
+                    alternatives.push((Located {
                         region: loc_pattern.region,
                         value: Pattern::Nested(&loc_pattern.value),
-                    })
+                    }, alternative_loc_guard))
                 }
 
                 desugared_branches.push(&*arena.alloc((
                     alternatives,
->>>>>>> d0c02af6
                     Located {
                         region: desugared.region,
                         value: Nested(&desugared.value),
