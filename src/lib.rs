--- conflicted
+++ resolved
@@ -22,10 +22,7 @@
 pub mod string;
 
 pub mod builtins;
-<<<<<<< HEAD
-=======
 pub mod unique_builtins;
->>>>>>> 148296c4
 
 pub mod constrain;
 pub mod crane;
